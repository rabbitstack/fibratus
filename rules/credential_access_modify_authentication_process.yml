--- conflicted
+++ resolved
@@ -1,4 +1,3 @@
-<<<<<<< HEAD
 - group: Password filter DLL
   description: |
     Adversaries may register malicious password filter dynamic link libraries
@@ -54,62 +53,4 @@
         base(ps.modules, false)
             iin
         (get_reg_value('HKLM\\SYSTEM\\CurrentControlSet\\Control\\Lsa\\Notification Packages'))
-      min-engine-version: 2.0.0
-=======
-- group: Password filter DLL
-  description: |
-    Adversaries may register malicious password filter dynamic link libraries
-    (DLLs) into the authentication process to acquire user credentials as they
-    are validated.
-  labels:
-    tactic.id: TA0006
-    tactic.name: Credential Access
-    tactic.ref: https://attack.mitre.org/tactics/TA0006/
-    technique.id: T1556
-    technique.name: Modify Authentication Process
-    technique.ref: https://attack.mitre.org/techniques/T1556/
-    subtechnique.id: T1556.002
-    subtechnique.name: Password filter DLL
-    subtechnique.ref: https://attack.mitre.org/techniques/T1556/002/
-  rules:
-    - name: Suspicious password filter DLL registered
-      description: |
-        Detects attempts to register malicious password filters to harvest credentials
-        from local computers and/or entire domains. To perform proper validation,
-        filters must receive plain-text credentials from the LSA. A malicious password
-        filter would receive these plain-text credentials every time a password request is made.
-      condition: >
-        sequence
-        maxspan 5m
-          |create_file
-              and
-           file.name imatches '?:\\Windows\\System32\\*.dll'
-          | as e1
-          |modify_registry
-              and
-           registry.key.name ~= 'HKEY_LOCAL_MACHINE\\SYSTEM\\CurrentControlSet\\Control\\Lsa\\Notification Packages'
-              and
-           get_reg_value(registry.key.name) iin (base($e1.file.name, false))
-          |
-      output: >
-        Detected `%1.ps.exe` process dropping a potentially malicious
-        `%1.file.name` password filter DLL and subsequently `%2.ps.name`
-        process registering the password filter DLL in the Notification
-        Packages registry key. This may be indicative of potential abuse
-        of password filters to steal credentials material.
-      min-engine-version: 2.0.0
-    - name: Potential credentials dumping or exfiltration via malicious password filter DLL
-      description: |
-        Detects possible credentials dumping or exfiltration via malicious password filter DLL.
-        Adversaries can leverage the password filter DLL to intercept passwords in clear-text
-        and exfiltrate them via C2 channels.
-      condition: >
-        (outbound_network)
-            and
-        ps.name ~= 'lsass.exe'
-            and
-        base(ps.modules, false)
-            iin
-        (get_reg_value('HKLM\\SYSTEM\\CurrentControlSet\\Control\\Lsa\\Notification Packages'))
-      min-engine-version: 2.0.0
->>>>>>> 13f15a06
+      min-engine-version: 2.0.0