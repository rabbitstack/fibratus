--- conflicted
+++ resolved
@@ -38,14 +38,7 @@
               )
           | by ps.child.uuid
           |spawn_process| by ps.uuid
-<<<<<<< HEAD
-=======
-      action: >
-        {{
-            emit . "System Binary Proxy Execution via Rundll32" ""
-        }}
       min-engine-version: 2.0.0
->>>>>>> af991623
 
 - group: System Binary Proxy Execution via Regsvr32
   description: |
@@ -85,13 +78,5 @@
             '*-i:*',
             '*.sct*'
           )
-<<<<<<< HEAD
         )
-=======
-        )
-      action: >
-       {{
-            emit . "Regsvr32 scriptlet execution" ""
-       }}
-      min-engine-version: 2.0.0
->>>>>>> af991623
+      min-engine-version: 2.0.0