--- conflicted
+++ resolved
@@ -80,13 +80,26 @@
 - macro: msoffice_binaries
   list: [EXCEL.EXE, WINWORD.EXE, MSACCESS.EXE, POWERPNT.EXE, WORDPAD.EXE]
 
-<<<<<<< HEAD
 - macro: web_browser_binaries
-  list: [chrome.exe, firefox.exe, msedge.exe, iexplore.exe, opera.exe, brave.exe, microsoftedge.exe, chromium.exe, safari.exe]
-=======
+  list: [
+    chrome.exe, firefox.exe, msedge.exe, iexplore.exe, opera.exe,
+    brave.exe, microsoftedge.exe, chromium.exe, safari.exe
+    ]
+
+- macro: web_browser_cred_stores
+  list: [
+    "?:\\Users\\*\\AppData\\Local\\Google\\Chrome\\User Data\\Default\\Network\\Cookies",
+    "?:\\Users\\*\\AppData\\Local\\Chrome\\User Data\\Default\\Login Data",
+    "?:\\Users\\*\\AppData\\Local\\Google\\Chrome\\User Data\\Local State",
+    "?:\\Users\\*\\Appdata\\Local\\Microsoft\\Windows\\WebCache\\WebCacheV0?.dat",
+    "?:\\Users\\*\\AppData\\Roaming\\Mozilla\\Firefox\\Profiles\\*\\cookies.sqlite",
+    "?:\\Users\\*\\AppData\\Roaming\\Mozilla\\Firefox\\Profiles\\*\\sigons.sqlite",
+    "?:\\Users\\*\\AppData\\Roaming\\Mozilla\\Firefox\\Profiles\\*\\logins.json",
+    "?:\\Users\\*\\AppData\\Roaming\\Mozilla\\Firefox\\Profiles\\*\\key?.db",
+    ]
+
 - macro: executable_extensions
   list: [.exe, .com, .scr]
 
 - macro: module_extensions
-  list: [.dll, .ocx, .cpl]
->>>>>>> aa514e23
+  list: [.dll, .ocx, .cpl]