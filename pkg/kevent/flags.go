/*
 * Copyright 2021-2022 by Nedim Sabic Sabic
 * https://www.fibratus.io
 * All Rights Reserved.
 *
 * Licensed under the Apache License, Version 2.0 (the "License");
 * you may not use this file except in compliance with the License.
 * You may obtain a copy of the License at
 *
 *  http://www.apache.org/licenses/LICENSE-2.0
 *
 * Unless required by applicable law or agreed to in writing, software
 * distributed under the License is distributed on an "AS IS" BASIS,
 * WITHOUT WARRANTIES OR CONDITIONS OF ANY KIND, either express or implied.
 * See the License for the specific language governing permissions and
 * limitations under the License.
 */

package kevent

import (
	"golang.org/x/sys/windows"
	"strings"
)

// ParamFlag defines the mapping between the flag value and its symbolical name.
type ParamFlag struct {
	Name  string
	Value uint32
}

func (f ParamFlag) eval(v uint32) bool {
	return (v == 0 && f.Value == 0) || (f.Value != 0 && (v&f.Value) == f.Value && v != 0)
}

// ParamFlags represents the type alias for the event parameter flags
type ParamFlags []ParamFlag

// String produces a string with all flags present in the bitmask and delimited
// with the `|` separator.
func (flags ParamFlags) String(f uint32) string {
	var (
		n strings.Builder
		s string
	)
	for _, flag := range flags {
		if flag.eval(f) {
			n.WriteString(s)
			n.WriteString(flag.Name)
			s = "|"
			// remove current flags value to avoid duplicates
			f &= ^flag.Value
		}
	}
	return n.String()
}

// PsAccessRightFlags describes flags for the process access rights.
var PsAccessRightFlags = []ParamFlag{
	{"ALL_ACCESS", windows.STANDARD_RIGHTS_REQUIRED | windows.SYNCHRONIZE | 0xFFFF},
	{"DELETE", windows.DELETE},
	{"READ_CONTROL", windows.READ_CONTROL},
	{"SYNCHRONIZE", windows.SYNCHRONIZE},
	{"WRITE_DAC", windows.WRITE_DAC},
	{"WRITE_OWNER", windows.WRITE_OWNER},
	{"GENERIC_READ", windows.GENERIC_READ},
	{"ACCESS_SYSTEM_SECURITY", windows.ACCESS_SYSTEM_SECURITY},
	{"TERMINATE", windows.PROCESS_TERMINATE},
	{"CREATE_THREAD", windows.PROCESS_CREATE_THREAD},
	{"VM_OPERATION", windows.PROCESS_VM_OPERATION},
	{"VM_READ", windows.PROCESS_VM_READ},
	{"VM_WRITE", windows.PROCESS_VM_WRITE},
	{"DUP_HANDLE", windows.PROCESS_DUP_HANDLE},
	{"CREATE_PROCESS", windows.PROCESS_CREATE_PROCESS},
	{"SET_QUOTA", windows.PROCESS_SET_QUOTA},
	{"SET_INFORMATION", windows.PROCESS_SET_INFORMATION},
	{"QUERY_INFORMATION", windows.PROCESS_QUERY_INFORMATION},
	{"SUSPEND_RESUME", windows.PROCESS_SUSPEND_RESUME},
	{"QUERY_LIMITED_INFORMATION", windows.PROCESS_QUERY_LIMITED_INFORMATION},
}

// ThreadAccessRightFlags describes flags for the thread access rights.
var ThreadAccessRightFlags = []ParamFlag{
	{"ALL_ACCESS", windows.STANDARD_RIGHTS_REQUIRED | windows.SYNCHRONIZE | 0xFFFF},
	{"DELETE", windows.DELETE},
	{"READ_CONTROL", windows.READ_CONTROL},
	{"SYNCHRONIZE", windows.SYNCHRONIZE},
	{"WRITE_DAC", windows.WRITE_DAC},
	{"WRITE_OWNER", windows.WRITE_OWNER},
	{"TERMINATE", windows.THREAD_TERMINATE},
	{"SUSPEND_THREAD", windows.THREAD_SUSPEND_RESUME},
	{"GET_CONTEXT", windows.THREAD_GET_CONTEXT},
	{"SET_CONTEXT", windows.THREAD_SET_CONTEXT},
	{"SET_INFORMATION", windows.THREAD_SET_INFORMATION},
	{"QUERY_INFORMATION", windows.THREAD_QUERY_INFORMATION},
	{"SET_THREAD_TOKEN", windows.THREAD_SET_THREAD_TOKEN},
	{"IMPERSONATE", windows.THREAD_IMPERSONATE},
	{"DIRECT_IMPERSONATION", windows.THREAD_DIRECT_IMPERSONATION},
	{"SET_LIMITED_INFORMATION", windows.THREAD_SET_LIMITED_INFORMATION},
	{"QUERY_LIMITED_INFORMATION", windows.THREAD_QUERY_LIMITED_INFORMATION},
}

// FileAttributeFlags describes file attribute flags.
var FileAttributeFlags = []ParamFlag{
	{"READ_ONLY", windows.FILE_ATTRIBUTE_READONLY},
	{"HIDDEN", windows.FILE_ATTRIBUTE_HIDDEN},
	{"SYSTEM", windows.FILE_ATTRIBUTE_SYSTEM},
	{"DIRECTORY", windows.FILE_ATTRIBUTE_DIRECTORY},
	{"ARCHIVE", windows.FILE_ATTRIBUTE_ARCHIVE},
	{"DEVICE", windows.FILE_ATTRIBUTE_DEVICE},
	{"NORMAL", windows.FILE_ATTRIBUTE_NORMAL},
	{"TEMPORARY", windows.FILE_ATTRIBUTE_TEMPORARY},
	{"SPARSE", windows.FILE_ATTRIBUTE_SPARSE_FILE},
	{"JUNCTION", windows.FILE_ATTRIBUTE_REPARSE_POINT},
	{"COMPRESSED", windows.FILE_ATTRIBUTE_COMPRESSED},
	{"OFFLINE", windows.FILE_ATTRIBUTE_OFFLINE},
	{"UNINDEXED", windows.FILE_ATTRIBUTE_NOT_CONTENT_INDEXED},
	{"ENCRYPTED", windows.FILE_ATTRIBUTE_ENCRYPTED},
	{"STREAM", windows.FILE_ATTRIBUTE_INTEGRITY_STREAM},
	{"VIRTUAL", windows.FILE_ATTRIBUTE_VIRTUAL},
	{"NO_SCRUB", windows.FILE_ATTRIBUTE_NO_SCRUB_DATA},
	{"RECALL_OPEN", windows.FILE_ATTRIBUTE_RECALL_ON_OPEN},
	{"RECALL_ACCESS", windows.FILE_ATTRIBUTE_RECALL_ON_DATA_ACCESS},
	{"PINNED", 0x80000},
	{"UNPINNED", 0x100000},
}

// FileCreateOptionsFlags describes file create options flags
var FileCreateOptionsFlags = []ParamFlag{
	{"DIRECTORY_FILE", windows.FILE_DIRECTORY_FILE},
	{"WRITE_THROUGH", windows.FILE_WRITE_THROUGH},
	{"SEQUENTIAL_ONLY", windows.FILE_SEQUENTIAL_ONLY},
	{"NO_INTERMEDIATE_BUFFERING", windows.FILE_NO_INTERMEDIATE_BUFFERING},
	{"SYNCHRONOUS_IO_ALERT", windows.FILE_SYNCHRONOUS_IO_ALERT},
	{"SYNCHRONOUS_IO_NONALERT", windows.FILE_SYNCHRONOUS_IO_NONALERT},
	{"NON_DIRECTORY_FILE", windows.FILE_NON_DIRECTORY_FILE},
	{"CREATE_TREE_CONNECTION", windows.FILE_CREATE_TREE_CONNECTION},
	{"COMPLETE_IF_OPLOCKED", windows.FILE_COMPLETE_IF_OPLOCKED},
	{"NO_EA_KNOWLEDGE", windows.FILE_NO_EA_KNOWLEDGE},
	{"OPEN_REMOTE_INSTANCE", windows.FILE_OPEN_REMOTE_INSTANCE},
	{"RANDOM_ACCESS", windows.FILE_RANDOM_ACCESS},
	{"DELETE_ON_CLOSE", windows.FILE_DELETE_ON_CLOSE},
	{"OPEN_BY_FILE_ID", windows.FILE_OPEN_BY_FILE_ID},
	{"FOR_BACKUP_INTENT", windows.FILE_OPEN_FOR_BACKUP_INTENT},
	{"NO_COMPRESSION", windows.FILE_NO_COMPRESSION},
	{"OPEN_REQUIRING_OPLOCK", windows.FILE_OPEN_REQUIRING_OPLOCK},
	{"DISALLOW_EXCLUSIVE", windows.FILE_DISALLOW_EXCLUSIVE},
	{"RESERVE_OPFILTER", windows.FILE_RESERVE_OPFILTER},
	{"OPEN_REPARSE_POINT", windows.FILE_OPEN_REPARSE_POINT},
	{"OPEN_NO_RECALL", windows.FILE_OPEN_NO_RECALL},
	{"OPEN_FOR_FREE_SPACE_QUERY", windows.FILE_OPEN_FOR_FREE_SPACE_QUERY},
}

// FileShareModeFlags describes file share mask flags
var FileShareModeFlags = []ParamFlag{
	{"READ", windows.FILE_SHARE_READ},
	{"WRITE", windows.FILE_SHARE_WRITE},
	{"DELETE", windows.FILE_SHARE_DELETE},
}

<<<<<<< HEAD
var ViewProtectionFlags = []ParamFlag{
	{"EXECUTE_READWRITE", 0x60000},
	{"EXECUTE_WRITECOPY", 0x70000},
	{"EXECUTE_READ", 0x30000},
	{"READWRITE", 0x40000},
	{"EXECUTE", 0x20000},
	{"READONLY", 0x10000},
	{"WRITECOPY", 0x50000},
	{"NOCACHE", 0x80000},
	{"WRITECOMBINE", 0x90000},
=======
// MemAllocationTypeFlags describes virtual allocation/free type flags
var MemAllocationTypeFlags = []ParamFlag{
	{"COMMIT", windows.MEM_COMMIT},
	{"RESERVE", windows.MEM_RESERVE},
	{"RESET", windows.MEM_RESET},
	{"RESET_UNDO", windows.MEM_RESET_UNDO},
	{"PHYSICAL", windows.MEM_PHYSICAL},
	{"LARGE_PAGES", windows.MEM_LARGE_PAGES},
	{"TOP_DOWN", windows.MEM_TOP_DOWN},
	{"RELEASE", windows.MEM_RELEASE},
	{"DECOMMIT", windows.MEM_DECOMMIT},
	{"WRITE_WATCH", windows.MEM_WRITE_WATCH},
}

// MemAllocationProtectFlags represents memory protection option flags.
var MemAllocationProtectFlags = []ParamFlag{
	{"NONE", 0},
	{"EXECUTE", windows.PAGE_EXECUTE},
	{"EXECUTE_READ", windows.PAGE_EXECUTE_READ},
	{"EXECUTE_READWRITE", windows.PAGE_EXECUTE_READWRITE},
	{"EXECUTE_WRITECOPY", windows.PAGE_EXECUTE_WRITECOPY},
	{"NOACCESS", windows.PAGE_NOACCESS},
	{"READONLY", windows.PAGE_READONLY},
	{"READWRITE", windows.PAGE_READWRITE},
	{"WRITECOPY", windows.PAGE_WRITECOPY},
	{"TARGETS_INVALID", windows.PAGE_TARGETS_INVALID},
	{"TARGETS_NO_UPDATE", windows.PAGE_TARGETS_NO_UPDATE},
	{"GUARD", windows.PAGE_GUARD},
	{"NOCACHE", windows.PAGE_NOCACHE},
	{"WRITECOMBINE", windows.PAGE_WRITECOMBINE},
>>>>>>> ac9cc7f7
}<|MERGE_RESOLUTION|>--- conflicted
+++ resolved
@@ -158,20 +158,8 @@
 	{"DELETE", windows.FILE_SHARE_DELETE},
 }
 
-<<<<<<< HEAD
-var ViewProtectionFlags = []ParamFlag{
-	{"EXECUTE_READWRITE", 0x60000},
-	{"EXECUTE_WRITECOPY", 0x70000},
-	{"EXECUTE_READ", 0x30000},
-	{"READWRITE", 0x40000},
-	{"EXECUTE", 0x20000},
-	{"READONLY", 0x10000},
-	{"WRITECOPY", 0x50000},
-	{"NOCACHE", 0x80000},
-	{"WRITECOMBINE", 0x90000},
-=======
-// MemAllocationTypeFlags describes virtual allocation/free type flags
-var MemAllocationTypeFlags = []ParamFlag{
+// MemAllocationFlags describes virtual allocation/free type flags
+var MemAllocationFlags = []ParamFlag{
 	{"COMMIT", windows.MEM_COMMIT},
 	{"RESERVE", windows.MEM_RESERVE},
 	{"RESET", windows.MEM_RESET},
@@ -184,8 +172,8 @@
 	{"WRITE_WATCH", windows.MEM_WRITE_WATCH},
 }
 
-// MemAllocationProtectFlags represents memory protection option flags.
-var MemAllocationProtectFlags = []ParamFlag{
+// MemProtectionFlags represents memory protection option flags.
+var MemProtectionFlags = []ParamFlag{
 	{"NONE", 0},
 	{"EXECUTE", windows.PAGE_EXECUTE},
 	{"EXECUTE_READ", windows.PAGE_EXECUTE_READ},
@@ -200,5 +188,19 @@
 	{"GUARD", windows.PAGE_GUARD},
 	{"NOCACHE", windows.PAGE_NOCACHE},
 	{"WRITECOMBINE", windows.PAGE_WRITECOMBINE},
->>>>>>> ac9cc7f7
+}
+
+// ViewProtectionFlags describes section protection flags. These
+// have different values than the memory protection flags as they
+// are reported by the kernel.
+var ViewProtectionFlags = []ParamFlag{
+	{"EXECUTE_READWRITE", 0x60000},
+	{"EXECUTE_WRITECOPY", 0x70000},
+	{"NOCACHE", 0x80000},
+	{"WRITECOMBINE", 0x90000},
+	{"READONLY", 0x10000},
+	{"EXECUTE", 0x20000},
+	{"EXECUTE_READ", 0x30000},
+	{"READWRITE", 0x40000},
+	{"WRITECOPY", 0x50000},
 }