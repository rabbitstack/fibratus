/*
 * Copyright 2019-2020 by Nedim Sabic Sabic
 * https://www.fibratus.io
 * All Rights Reserved.
 *
 * Licensed under the Apache License, Version 2.0 (the "License");
 * you may not use this file except in compliance with the License.
 * You may obtain a copy of the License at
 *
 *  http://www.apache.org/licenses/LICENSE-2.0
 *
 * Unless required by applicable law or agreed to in writing, software
 * distributed under the License is distributed on an "AS IS" BASIS,
 * WITHOUT WARRANTIES OR CONDITIONS OF ANY KIND, either express or implied.
 * See the License for the specific language governing permissions and
 * limitations under the License.
 */

package kevent

import (
	"fmt"
	kcapver "github.com/rabbitstack/fibratus/pkg/kcap/version"
	"github.com/rabbitstack/fibratus/pkg/kevent/kparams"
	"github.com/rabbitstack/fibratus/pkg/kevent/ktypes"
	pstypes "github.com/rabbitstack/fibratus/pkg/ps/types"
	"strings"
	"sync"
	"time"
)

// pool is used to alleviate the pressure on the heap allocator
var pool = sync.Pool{
	New: func() interface{} {
		return &Kevent{}
	},
}

// TimestampFormat is the Go valid format for the event timestamp
var TimestampFormat string

// MetadataKey represents the type definition for the metadata keys
type MetadataKey string

// Metadata is a type alias for event metadata. Any tag, i.e. key/value pair could be attached to metadata.
type Metadata map[MetadataKey]any

const (
	// YaraMatchesKey is the tag name for the yara matches JSON representation
	YaraMatchesKey MetadataKey = "yara.matches"
	// RuleNameKey identifies the rule that was triggered by the event
	RuleNameKey MetadataKey = "rule.name"
	// RuleGroupKey identifies the group to which the triggered rule pertains
	RuleGroupKey      MetadataKey = "rule.group"
	RuleSequenceByKey MetadataKey = "rule.seq.by"
)

func (key MetadataKey) String() string { return string(key) }

// String turns kernel event's metadata into string.
func (md Metadata) String() string {
	var sb strings.Builder
	for k, v := range md {
		sb.WriteString(k.String() + ": " + fmt.Sprintf("%s", v) + ", ")
	}
	return strings.TrimSuffix(sb.String(), ", ")
}

// Kevent encapsulates event's state and provides a set of methods for
// accessing and manipulating event parameters, process state, and other
// metadata.
type Kevent struct {
	// Seq is monotonically incremented kernel event sequence.
	Seq uint64 `json:"seq"`
	// PID is the identifier of the process that generated the event.
	PID uint32 `json:"pid"`
	// Tid is the thread identifier of the thread that generated the event.
	Tid uint32 `json:"tid"`
	// Type is the internal representation of the kernel event. This field should be ignored by serializers.
	Type ktypes.Ktype `json:"-"`
	// CPU designates the processor logical core where the event was originated.
	CPU uint8 `json:"cpu"`
	// Name is the human friendly name of the kernel event.
	Name string `json:"name"`
	// Category designates the category to which this event pertains.
	Category ktypes.Category `json:"category"`
	// Description is the short explanation that describes the purpose of the event.
	Description string `json:"description"`
	// Host is the machine name that reported the generated event.
	Host string `json:"host"`
	// Timestamp represents the temporal occurrence of the event.
	Timestamp time.Time `json:"timestamp"`
	// Kparams stores the collection of kernel event parameters.
	Kparams Kparams `json:"params"`
	// Metadata represents any tags that are meaningful to this event.
	Metadata Metadata `json:"metadata"`
	// PS represents process' metadata and its allocated resources such as handles, DLLs, etc.
	PS *pstypes.PS `json:"ps,omitempty"`
}

// String returns event's string representation.
func (e *Kevent) String() string {
	if e.PS != nil {
		return fmt.Sprintf(`
		Seq: %d
		Pid: %d
		Tid: %d
		Type: %s
		CPU: %d
		Name: %s
		Category: %s
		Description: %s
		Host: %s,
		Timestamp: %s,
		Kparams: %s,
		Metadata: %s,
	    %s
	`,
			e.Seq,
			e.PID,
			e.Tid,
			e.Type,
			e.CPU,
			e.Name,
			e.Category,
			e.Description,
			e.Host,
			e.Timestamp,
			e.Kparams,
			e.Metadata,
			e.PS,
		)
	}
	return fmt.Sprintf(`
		Seq: %d
		Pid: %d
		Tid: %d
		Type: %s
		CPU: %d
		Name: %s
		Category: %s
		Description: %s
		Host: %s,
		Timestamp: %s,
		Kparams: %s,
		Metadata: %s
	`,
		e.Seq,
		e.PID,
		e.Tid,
		e.Type,
		e.CPU,
		e.Name,
		e.Category,
		e.Description,
		e.Host,
		e.Timestamp,
		e.Kparams,
		e.Metadata,
	)
}

<<<<<<< HEAD
// Empty return a pristine event instance.
=======
// New constructs a new kernel event instance.
func New(seq uint64, pid, tid uint32, cpu uint8, ktype ktypes.Ktype, ts time.Time, kpars Kparams) *Kevent {
	kevt := pool.Get().(*Kevent)
	*kevt = Kevent{
		Seq:         seq,
		PID:         pid,
		Tid:         tid,
		CPU:         cpu,
		Type:        ktype,
		Category:    ktype.Category(),
		Name:        ktype.String(),
		Description: ktype.Description(),
		Timestamp:   ts,
		Kparams:     kpars,
		Metadata:    make(map[MetadataKey]any),
		Host:        hostname.Get(),
	}
	return kevt
}

// Empty return a pristine kernel event instance.
>>>>>>> 6ff39133
func Empty() *Kevent {
	return &Kevent{
		Kparams:  map[string]*Kparam{},
		Metadata: make(map[MetadataKey]any),
		PS:       &pstypes.PS{},
	}
}

// NewFromKcap recovers the event instance from the kcapture byte buffer.
func NewFromKcap(buf []byte) (*Kevent, error) {
	e := &Kevent{
		Kparams:  make(Kparams),
		Metadata: make(map[MetadataKey]any),
	}
	if err := e.UnmarshalRaw(buf, kcapver.KevtSecV1); err != nil {
		return nil, err
	}
	return e, nil
}

// AddMeta appends a key/value pair to event's metadata.
<<<<<<< HEAD
func (e *Kevent) AddMeta(k MetadataKey, v string) {
	e.Metadata[k] = v
}

// AppendParam adds a new parameter to this event.
func (e *Kevent) AppendParam(name string, typ kparams.Type, value kparams.Value, opts ...ParamOption) {
	e.Kparams.Append(name, typ, value, opts...)
}

// GetParamAsString returns the specified parameter value as string.
// Parameter values are resolved according to their types. For instance,
// if the parameter type is `Status`, the system error code is converted
// to the error message.
// Returns an empty string if the given parameter name is not found
// in event parameters.
func (e Kevent) GetParamAsString(name string) string {
	par, err := e.Kparams.Get(name)
	if err != nil {
		return ""
	}
	return par.String()
}

// Release returns an event to the pool.
func (e *Kevent) Release() {
	*e = Kevent{} // clear kevent
	pool.Put(e)
}
=======
func (kevt *Kevent) AddMeta(k MetadataKey, v any) {
	kevt.Metadata[k] = v
}

// Release returns an event to the pool.
func (kevt *Kevent) Release() {
	*kevt = Kevent{} // clear kevent
	pool.Put(kevt)
}

// SequenceBy returns the BY statement join field from event metadata.
func (kevt *Kevent) SequenceBy() any { return kevt.Metadata[RuleSequenceByKey] }
>>>>>>> 6ff39133
<|MERGE_RESOLUTION|>--- conflicted
+++ resolved
@@ -51,8 +51,11 @@
 	// RuleNameKey identifies the rule that was triggered by the event
 	RuleNameKey MetadataKey = "rule.name"
 	// RuleGroupKey identifies the group to which the triggered rule pertains
-	RuleGroupKey      MetadataKey = "rule.group"
+	RuleGroupKey MetadataKey = "rule.group"
+	// RuleSequenceByKey represents the join field value in sequence rules
 	RuleSequenceByKey MetadataKey = "rule.seq.by"
+	// DelayComparatorKey represents the value used for backlog lookups
+	DelayComparatorKey MetadataKey = "delay.comparator"
 )
 
 func (key MetadataKey) String() string { return string(key) }
@@ -96,6 +99,15 @@
 	Metadata Metadata `json:"metadata"`
 	// PS represents process' metadata and its allocated resources such as handles, DLLs, etc.
 	PS *pstypes.PS `json:"ps,omitempty"`
+	// WaitEnqueue indicates if this event should temporarily defer pushing to
+	// the consumer output queue. This is usually required in event processors
+	// to propagate certain events when the related event arrives, and it is replaced
+	// by the event that was temporarily stored in processor's state.
+	WaitEnqueue bool `json:"waitenqueue"`
+	// Delayed indicates if this event should be enqueued in aggregator backlog.
+	// Backlog stores events that await for the acknowledgement from subsequent
+	// events.
+	Delayed bool `json:"delayed"`
 }
 
 // String returns event's string representation.
@@ -160,31 +172,7 @@
 	)
 }
 
-<<<<<<< HEAD
 // Empty return a pristine event instance.
-=======
-// New constructs a new kernel event instance.
-func New(seq uint64, pid, tid uint32, cpu uint8, ktype ktypes.Ktype, ts time.Time, kpars Kparams) *Kevent {
-	kevt := pool.Get().(*Kevent)
-	*kevt = Kevent{
-		Seq:         seq,
-		PID:         pid,
-		Tid:         tid,
-		CPU:         cpu,
-		Type:        ktype,
-		Category:    ktype.Category(),
-		Name:        ktype.String(),
-		Description: ktype.Description(),
-		Timestamp:   ts,
-		Kparams:     kpars,
-		Metadata:    make(map[MetadataKey]any),
-		Host:        hostname.Get(),
-	}
-	return kevt
-}
-
-// Empty return a pristine kernel event instance.
->>>>>>> 6ff39133
 func Empty() *Kevent {
 	return &Kevent{
 		Kparams:  map[string]*Kparam{},
@@ -193,7 +181,7 @@
 	}
 }
 
-// NewFromKcap recovers the event instance from the kcapture byte buffer.
+// NewFromKcap recovers the event instance from the capture byte buffer.
 func NewFromKcap(buf []byte) (*Kevent, error) {
 	e := &Kevent{
 		Kparams:  make(Kparams),
@@ -206,14 +194,18 @@
 }
 
 // AddMeta appends a key/value pair to event's metadata.
-<<<<<<< HEAD
-func (e *Kevent) AddMeta(k MetadataKey, v string) {
+func (e *Kevent) AddMeta(k MetadataKey, v any) {
 	e.Metadata[k] = v
 }
 
 // AppendParam adds a new parameter to this event.
 func (e *Kevent) AppendParam(name string, typ kparams.Type, value kparams.Value, opts ...ParamOption) {
 	e.Kparams.Append(name, typ, value, opts...)
+}
+
+// AppendEnum adds the enum parameter to this event.
+func (e *Kevent) AppendEnum(name string, value uint32, opts ...ParamOption) {
+	e.AppendParam(name, kparams.Enum, value, opts...)
 }
 
 // GetParamAsString returns the specified parameter value as string.
@@ -230,22 +222,19 @@
 	return par.String()
 }
 
+// GetFlagsAsSlice returns parameter flags as a slice of bitmask string values.
+func (e Kevent) GetFlagsAsSlice(name string) []string {
+	return strings.Split(e.GetParamAsString(name), "|")
+}
+
 // Release returns an event to the pool.
 func (e *Kevent) Release() {
-	*e = Kevent{} // clear kevent
+	*e = Kevent{} // clear event
 	pool.Put(e)
 }
-=======
-func (kevt *Kevent) AddMeta(k MetadataKey, v any) {
-	kevt.Metadata[k] = v
-}
-
-// Release returns an event to the pool.
-func (kevt *Kevent) Release() {
-	*kevt = Kevent{} // clear kevent
-	pool.Put(kevt)
-}
 
 // SequenceBy returns the BY statement join field from event metadata.
-func (kevt *Kevent) SequenceBy() any { return kevt.Metadata[RuleSequenceByKey] }
->>>>>>> 6ff39133
+func (e *Kevent) SequenceBy() any { return e.Metadata[RuleSequenceByKey] }
+
+// DelayComparator returns the delay comparator value.
+func (e *Kevent) DelayComparator() any { return e.Metadata[DelayComparatorKey] }