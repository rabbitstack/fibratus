--- conflicted
+++ resolved
@@ -20,7 +20,7 @@
 
 import (
 	"expvar"
-	"github.com/rabbitstack/fibratus/pkg/zsyscall"
+	"github.com/rabbitstack/fibratus/pkg/sys"
 	"golang.org/x/sys/windows"
 	"path/filepath"
 	"strconv"
@@ -51,39 +51,21 @@
 )
 
 type snapshotter struct {
-<<<<<<< HEAD
 	mu      sync.RWMutex
 	procs   map[uint32]*pstypes.PS
 	quit    chan struct{}
 	config  *config.Config
 	hsnap   handle.Snapshotter
-	pe      pe.Reader
 	capture bool
-=======
-	mu         sync.RWMutex
-	procs      map[uint32]*pstypes.PS
-	quit       chan struct{}
-	config     *config.Config
-	handleSnap handle.Snapshotter
-	capture    bool
->>>>>>> 6ff39133
 }
 
 // NewSnapshotter returns a new instance of the process snapshotter.
 func NewSnapshotter(hsnap handle.Snapshotter, config *config.Config) Snapshotter {
 	s := &snapshotter{
-<<<<<<< HEAD
 		procs:  make(map[uint32]*pstypes.PS),
 		quit:   make(chan struct{}),
 		config: config,
 		hsnap:  hsnap,
-		pe:     pe.NewReader(config.PE),
-=======
-		procs:      make(map[uint32]*pstypes.PS),
-		quit:       make(chan struct{}),
-		config:     config,
-		handleSnap: handleSnap,
->>>>>>> 6ff39133
 	}
 
 	s.mu.Lock()
@@ -100,20 +82,11 @@
 // NewSnapshotterFromKcap restores the snapshotter state from the kcap file.
 func NewSnapshotterFromKcap(hsnap handle.Snapshotter, config *config.Config) Snapshotter {
 	s := &snapshotter{
-<<<<<<< HEAD
 		procs:   make(map[uint32]*pstypes.PS),
 		quit:    make(chan struct{}),
 		config:  config,
 		hsnap:   hsnap,
-		pe:      pe.NewReader(config.PE),
 		capture: true,
-=======
-		procs:      make(map[uint32]*pstypes.PS),
-		quit:       make(chan struct{}),
-		config:     config,
-		handleSnap: handleSnap,
-		capture:    true,
->>>>>>> 6ff39133
 	}
 
 	s.hsnap.RegisterCreateCallback(s.onHandleCreated)
@@ -139,25 +112,12 @@
 		if err != nil {
 			return err
 		}
-		if e.Type == ktypes.ProcessRundown {
-			// invalid process
-			if proc.PID == proc.Ppid {
-				return nil
-			}
-			s.procs[pid] = proc
-		} else {
-			ps := pstypes.New(
-				pid,
-				ppid,
-				e.GetParamAsString(kparams.ProcessName),
-				e.GetParamAsString(kparams.Cmdline),
-				e.GetParamAsString(kparams.Exe),
-				e.GetParamAsString(kparams.UserSID),
-				uint8(e.Kparams.MustGetUint32(kparams.SessionID)),
-			)
-			s.procs[pid] = ps
+		if proc.PID == proc.Ppid ||
+			(e.IsProcessRundown() && pid == sys.InvalidProcessID) {
+			return nil
 		}
 		proc.Parent = s.procs[ppid]
+		s.procs[pid] = proc
 	case ktypes.CreateThread, ktypes.ThreadRundown:
 		return s.AddThread(e)
 	case ktypes.LoadImage, ktypes.ImageRundown:
@@ -169,7 +129,6 @@
 func (s *snapshotter) Write(e *kevent.Kevent) error {
 	s.mu.Lock()
 	defer s.mu.Unlock()
-<<<<<<< HEAD
 	processCount.Add(1)
 	pid, err := e.Kparams.GetPid()
 	if err != nil {
@@ -195,121 +154,6 @@
 	}
 	if err != nil {
 		return err
-=======
-	switch kevt.Type {
-	case ktypes.CreateProcess, ktypes.EnumProcess:
-		pid, err := kevt.Kparams.GetPid()
-		if err != nil {
-			return err
-		}
-		// discard writing the snapshot state if the pid is
-		// already present. This usually happens when we alter
-		// the tracing session to induce the arrival of rundown events
-		// by calling into the `etw.SetTraceInformation` Windows API
-		// function twice in a row.
-		// For more pointers check `kstream/controller_windows.go`
-		// and the `etw.SetTraceInformation` API function
-		if _, ok := s.procs[pid]; ok {
-			return nil
-		}
-		processCount.Add(1)
-
-		// ETW can sometimes report invalid process id, so we try
-		// to obtain the process id from its thread identifier
-		if kevt.Type == ktypes.CreateProcess && pid == winerrno.InvalidPID {
-			pid = pidFromThreadID(kevt.Tid)
-		}
-
-		ps := pstypes.FromKevent(unwrapParams(pid, kevt))
-
-		// enumerate process handles
-		ps.Handles, err = s.handleSnap.FindHandles(pid)
-		if err != nil {
-			log.Warnf("couldn't enumerate handles for pid (%d): %v", pid, err)
-		}
-		ps.Parent = s.procs[ps.Ppid]
-		ps.StartTime, _ = kevt.Kparams.GetTime(kparams.StartTime)
-
-		// inspect PE metadata and attach corresponding headers
-		s.readPE(ps)
-
-		// adjust the process that is producing the event. For
-		// `CreateProcess` events the process context is scoped
-		// to the parent/creator process. Otherwise, it is a regular
-		// enumeration event that doesn't require consulting the
-		// process in the snapshot state
-		if kevt.Type == ktypes.CreateProcess {
-			kevt.PS = s.procs[kevt.PID]
-		} else {
-			kevt.PS = ps
-		}
-		// try to enum process's env variables and the cwd
-		flags := process.QueryInformation | process.VMRead
-		h, err := process.Open(flags, false, pid)
-		if err != nil {
-			s.procs[pid] = ps
-			return nil
-		}
-		defer h.Close()
-
-		peb, err := ReadPEB(h)
-		if err != nil {
-			pebReadErrors.Add(1)
-			s.procs[pid] = ps
-			return nil
-		}
-
-		ps.Envs = peb.GetEnvs()
-		ps.Cwd = peb.GetCurrentWorkingDirectory()
-
-		if kevt.Type != ktypes.CreateProcess {
-			kevt.PS = ps
-		}
-
-		s.procs[pid] = ps
-	case ktypes.CreateThread, ktypes.EnumThread:
-		pid, err := kevt.Kparams.GetPid()
-		if err != nil {
-			return err
-		}
-		threadCount.Add(1)
-		if pid == winerrno.InvalidPID {
-			threadID, _ := kevt.Kparams.GetTid()
-			pid = pidFromThreadID(threadID)
-		}
-		// thread can be associated with the process
-		// as it already exists in the map
-		thread := pstypes.ThreadFromKevent(unwrapThreadParams(pid, kevt))
-		if ps, ok := s.procs[pid]; ok {
-			// append additional params
-			kevt.Kparams.Append(kparams.Exe, kparams.UnicodeString, ps.Exe)
-			ps.AddThread(thread)
-			return nil
-		}
-
-		// search for missing process and attempt to get its info
-		ps := s.findProcess(pid, thread)
-
-		// enumerate process handles
-		ps.Handles, err = s.handleSnap.FindHandles(pid)
-		if err != nil {
-			log.Warnf("couldn't enumerate handles for pid (%d): %v", pid, err)
-		}
-		ps.Parent = s.procs[ps.Ppid]
-
-		s.procs[pid] = ps
-	case ktypes.LoadImage, ktypes.EnumImage:
-		pid, err := kevt.Kparams.GetPid()
-		if err != nil {
-			return err
-		}
-		moduleCount.Add(1)
-		ps, ok := s.procs[pid]
-		if !ok {
-			return nil
-		}
-		ps.AddModule(pstypes.ImageFromKevent(unwrapImageParams(kevt)))
->>>>>>> 6ff39133
 	}
 	return nil
 }
@@ -398,13 +242,14 @@
 		e.GetParamAsString(kparams.ProcessName),
 		e.GetParamAsString(kparams.Cmdline),
 		e.GetParamAsString(kparams.Exe),
-		e.GetParamAsString(kparams.UserSID),
-		uint8(e.Kparams.MustGetUint32(kparams.SessionID)),
+		e.Kparams.MustGetSID(),
+		e.Kparams.MustGetUint32(kparams.SessionID),
 	)
 	proc.Parent = s.procs[ppid]
+
 	// retrieve Portable Executable data
 	var err error
-	proc.PE, err = s.pe.Read(proc.Exe)
+	proc.PE, err = pe.ParseFileWithConfig(proc.Exe, s.config.PE)
 	if err != nil {
 		return proc, err
 	}
@@ -412,7 +257,6 @@
 	// retrieve process handles
 	proc.Handles, err = s.hsnap.FindHandles(pid)
 	if err != nil {
-<<<<<<< HEAD
 		return proc, err
 	}
 
@@ -421,37 +265,12 @@
 	// current working directory
 	access := uint32(windows.PROCESS_QUERY_INFORMATION | windows.PROCESS_VM_READ)
 	process, err := windows.OpenProcess(access, false, pid)
-=======
-		pebReadErrors.Add(1)
-		// couldn't query process basic info or read the PEB,
-		// so at least try to obtain the full process's image name
-		image, err := process.QueryFullImageName(h)
-		var proc *pstypes.PS
-		if err != nil {
-			proc = pstypes.NewPS(pid, pid, "", "", "", thread, nil)
-		} else {
-			proc = pstypes.NewPS(pid, pid, image, "", image, thread, nil)
-		}
-		proc.StartTime, _ = process.GetStartTime(h)
-		return proc
-	}
-	proc := fromPEB(pid, process.GetParentPID(h), peb, thread)
-	proc.StartTime, _ = process.GetStartTime(h)
-	return proc
-}
-
-func (s *snapshotter) readPE(ps *pstypes.PS) {
-	// skip imageless processes such as Idle, System or Registry
-	pid := ps.PID
-	if pid == 0 || pid == 4 || pid == 72 || pid == 128 {
-		return
-	}
-	p, err := pe.ParseFileWithConfig(ps.Exe, s.config.PE)
->>>>>>> 6ff39133
 	if err != nil {
 		return proc, nil
 	}
 	defer windows.CloseHandle(process)
+
+	// read PEB
 	peb, err := ReadPEB(process)
 	if err != nil {
 		pebReadErrors.Add(1)
@@ -459,6 +278,7 @@
 	}
 	proc.Envs = peb.GetEnvs()
 	proc.Cwd = peb.GetCurrentWorkingDirectory()
+
 	return proc, nil
 }
 
@@ -480,19 +300,43 @@
 	return nil
 }
 
-func (s *snapshotter) Find(pid uint32) *pstypes.PS {
+func (s *snapshotter) Put(proc *pstypes.PS) {
+	if proc != nil {
+		s.mu.Lock()
+		defer s.mu.Unlock()
+		s.procs[proc.PID] = proc
+	}
+}
+
+func (s *snapshotter) FindAndPut(pid uint32) *pstypes.PS {
+	ok, proc := s.Find(pid)
+	if !ok {
+		s.Put(proc)
+	}
+	return proc
+}
+
+func (s *snapshotter) Find(pid uint32) (bool, *pstypes.PS) {
 	s.mu.RLock()
+	defer s.mu.RUnlock()
 	ps, ok := s.procs[pid]
-	s.mu.RUnlock()
 	if ok {
-		return ps
-	}
-	if s.capture {
-		return nil
-	}
+		return true, ps
+	}
+	if s.capture || pid == sys.InvalidProcessID {
+		return false, nil
+	}
+
 	processLookupFailureCount.Add(strconv.Itoa(int(pid)), 1)
 
-	proc := &pstypes.PS{PID: pid, Ppid: zsyscall.InvalidProcessPid}
+	proc := &pstypes.PS{
+		PID:     pid,
+		Ppid:    sys.InvalidProcessID,
+		Threads: make(map[uint32]pstypes.Thread),
+		Modules: make([]pstypes.Module, 0),
+		Handles: make([]htypes.Handle, 0),
+	}
+
 	access := uint32(windows.PROCESS_QUERY_INFORMATION | windows.PROCESS_VM_READ)
 	process, err := windows.OpenProcess(access, false, pid)
 	if err != nil {
@@ -502,53 +346,49 @@
 		// rights to obtain the full process's image name
 		process, err = windows.OpenProcess(windows.PROCESS_QUERY_LIMITED_INFORMATION, false, pid)
 		if err != nil {
-			return proc
+			return false, proc
 		}
 		var size uint32 = windows.MAX_PATH
 		n := make([]uint16, size)
 		err := windows.QueryFullProcessImageName(process, 0, &n[0], &size)
 		if err != nil {
-			return proc
-		}
-		image := windows.UTF16ToString(n)
-		proc.Exe = image
-		proc.Name = filepath.Base(image)
+			return false, proc
+		}
+		proc.Exe = windows.UTF16ToString(n)
+		proc.Name = filepath.Base(proc.Exe)
 	}
 	defer windows.CloseHandle(process)
 
 	// retrieve Portable Executable data
-	proc.PE, err = s.pe.Read(proc.Exe)
-	if err != nil {
-		return proc
+	proc.PE, err = pe.ParseFileWithConfig(proc.Exe, s.config.PE)
+	if err != nil {
+		return false, proc
 	}
 
 	// consult process parent id
-	info, err := zsyscall.QueryInformationProcess[windows.PROCESS_BASIC_INFORMATION](process, windows.ProcessBasicInformation)
-	if err != nil {
-		return proc
+	info, err := sys.QueryInformationProcess[windows.PROCESS_BASIC_INFORMATION](process, windows.ProcessBasicInformation)
+	if err != nil {
+		return false, proc
 	}
 	proc.Ppid = uint32(info.InheritedFromUniqueProcessId)
 
 	// retrieve process handles
 	proc.Handles, err = s.hsnap.FindHandles(pid)
 	if err != nil {
-		return proc
+		return false, proc
 	}
 
 	// read PEB
 	peb, err := ReadPEB(process)
 	if err != nil {
 		pebReadErrors.Add(1)
-		return proc
+		return false, proc
 	}
 	proc.Envs = peb.GetEnvs()
 	proc.Cmdline = peb.GetCommandLine()
 	proc.Cwd = peb.GetCurrentWorkingDirectory()
 
-	s.mu.Lock()
-	defer s.mu.Unlock()
-	s.procs[pid] = proc
-	return proc
+	return false, proc
 }
 
 func (s *snapshotter) Size() uint32 {
@@ -574,7 +414,7 @@
 				if err != nil {
 					continue
 				}
-				if !zsyscall.IsProcessRunning(proc) {
+				if !sys.IsProcessRunning(proc) {
 					delete(s.procs, pid)
 				}
 				_ = windows.CloseHandle(proc)
