/*
 * Copyright 2019-2020 by Nedim Sabic Sabic
 * https://www.fibratus.io
 * All Rights Reserved.
 *
 * Licensed under the Apache License, Version 2.0 (the "License");
 * you may not use this file except in compliance with the License.
 * You may obtain a copy of the License at
 *
 *  http://www.apache.org/licenses/LICENSE-2.0
 *
 * Unless required by applicable law or agreed to in writing, software
 * distributed under the License is distributed on an "AS IS" BASIS,
 * WITHOUT WARRANTIES OR CONDITIONS OF ANY KIND, either express or implied.
 * See the License for the specific language governing permissions and
 * limitations under the License.
 */

package types

import (
	htypes "github.com/rabbitstack/fibratus/pkg/handle/types"
<<<<<<< HEAD
	"github.com/rabbitstack/fibratus/pkg/zsyscall/handle"
=======
	"github.com/rabbitstack/fibratus/pkg/kcap/section"
	kcapver "github.com/rabbitstack/fibratus/pkg/kcap/version"
	"github.com/rabbitstack/fibratus/pkg/pe"
	"github.com/rabbitstack/fibratus/pkg/syscall/handle"
>>>>>>> 6ff39133
	"github.com/stretchr/testify/assert"
	"github.com/stretchr/testify/require"
	"testing"
	"time"
)

func TestPSMarshaler(t *testing.T) {
	n := time.Now()
	ps := &PS{
		PID:       2436,
		Ppid:      6304,
		Name:      "firefox.exe",
		Exe:       `C:\Program Files\Mozilla Firefox\firefox.exe`,
		Comm:      `C:\Program Files\Mozilla Firefox\firefox.exe -contentproc --channel="6304.3.1055809391\1014207667" -childID 1 -isForBrowser -prefsHandle 2584 -prefMapHandle 2580 -prefsLen 70 -prefMapSize 216993 -parentBuildID 20200107212822 -greomni "C:\Program Files\Mozilla Firefox\omni.ja" -appomni "C:\Program Files\Mozilla Firefox\browser\omni.ja" -appdir "C:\Program Files\Mozilla Firefox\browser" - 6304 "\\.\pipe\gecko-crash-server-pipe.6304" 2596 tab`,
		Cwd:       `C:\Program Files\Mozilla Firefox\`,
		SID:       "archrabbit\\SYSTEM",
		Args:      []string{"-contentproc", `--channel="6304.3.1055809391\1014207667`, "-childID", "1", "-isForBrowser", "-prefsHandle", "2584", "-prefMapHandle", "2580", "-prefsLen", "70", "-prefMapSize", "216993", "-parentBuildID"},
		SessionID: 4,
		Envs:      map[string]string{"ProgramData": "C:\\ProgramData", "COMPUTRENAME": "archrabbit"},
		uuid:      123456789,
		StartTime: n,
		Handles: []htypes.Handle{
			{Num: handle.Handle(0xffffd105e9baaf70),
				Name:   `\REGISTRY\MACHINE\SYSTEM\ControlSet001\Services\Tcpip\Parameters\Interfaces\{b677c565-6ca5-45d3-b618-736b4e09b036}`,
				Type:   "Key",
				Object: 777488883434455544,
				Pid:    uint32(1023),
			},
			{
				Num:  handle.Handle(0xffffd105e9adaf70),
				Name: `\RPC Control\OLEA61B27E13E028C4EA6C286932E80`,
				Type: "ALPC Port",
				Pid:  uint32(1023),
				MD: &htypes.AlpcPortInfo{
					Seqno:   1,
					Context: 0x0,
					Flags:   0x0,
				},
				Object: 457488883434455544,
			},
			{
				Num:  handle.Handle(0xeaffd105e9adaf30),
				Name: `C:\Users\bunny`,
				Type: "File",
				Pid:  uint32(1023),
				MD: &htypes.FileInfo{
					IsDirectory: true,
				},
				Object: 357488883434455544,
			},
		},
	}

	b := ps.Marshal()
	sec := section.New(section.Process, kcapver.ProcessSecV2, 0, 0)
	clone, err := NewFromKcap(b, sec)
	require.NoError(t, err)

	assert.Equal(t, uint32(2436), clone.PID)
	assert.Equal(t, uint32(6304), clone.Ppid)
	assert.Equal(t, "firefox.exe", clone.Name)
	assert.Equal(t, uint64(123456789), clone.uuid)
	assert.True(t, n.Equal(clone.StartTime))
	assert.Equal(t, `C:\Program Files\Mozilla Firefox\firefox.exe`, clone.Exe)
	assert.Equal(t, `C:\Program Files\Mozilla Firefox\firefox.exe -contentproc --channel="6304.3.1055809391\1014207667" -childID 1 -isForBrowser -prefsHandle 2584 -prefMapHandle 2580 -prefsLen 70 -prefMapSize 216993 -parentBuildID 20200107212822 -greomni "C:\Program Files\Mozilla Firefox\omni.ja" -appomni "C:\Program Files\Mozilla Firefox\browser\omni.ja" -appdir "C:\Program Files\Mozilla Firefox\browser" - 6304 "\\.\pipe\gecko-crash-server-pipe.6304" 2596 tab`, clone.Comm)
	assert.Equal(t, `C:\Program Files\Mozilla Firefox\`, clone.Cwd)
	assert.Equal(t, "archrabbit\\SYSTEM", clone.SID)
	assert.Equal(t, []string{"-contentproc", `--channel="6304.3.1055809391\1014207667`, "-childID", "1", "-isForBrowser", "-prefsHandle", "2584", "-prefMapHandle", "2580", "-prefsLen", "70", "-prefMapSize", "216993", "-parentBuildID"}, clone.Args)
	assert.Equal(t, uint8(4), clone.SessionID)
	assert.Equal(t, map[string]string{"ProgramData": "C:\\ProgramData", "COMPUTRENAME": "archrabbit"}, clone.Envs)

	require.Len(t, clone.Handles, 3)

	alpc := clone.Handles[1]
	assert.Equal(t, "ALPC Port", alpc.Type)
	assert.Equal(t, `\RPC Control\OLEA61B27E13E028C4EA6C286932E80`, alpc.Name)
	assert.IsType(t, &htypes.AlpcPortInfo{}, alpc.MD)

	md := alpc.MD.(*htypes.AlpcPortInfo)
	assert.Equal(t, uint32(1), md.Seqno)
}

func TestPSMarshalerWithPE(t *testing.T) {
	n := time.Now()
	p := &pe.PE{
		NumberOfSections: 7,
		NumberOfSymbols:  10,
		EntryPoint:       "20110",
		ImageBase:        "140000000",
		LinkTime:         n,
		Sections: []pe.Sec{
			{Name: ".text", Size: 132608, Entropy: 6.368381, Md5: "db23dce3911a42e987041d98abd4f7cd"},
			{Name: ".rdata", Size: 35840, Entropy: 5.996976, Md5: "ffa5c960b421ca9887e54966588e97e8"},
		},
		Symbols:          []string{"SelectObject", "GetTextFaceW", "EnumFontsW", "TextOutW", "GetProcessHeap"},
		Imports:          []string{"GDI32.dll", "USER32.dll", "msvcrt.dll", "api-ms-win-core-libraryloader-l1-2-0.dl"},
		VersionResources: map[string]string{"CompanyName": "Microsoft Corporation", "FileDescription": "Notepad", "FileVersion": "10.0.18362.693"},
	}
	ps := &PS{
		PID:       2436,
		Ppid:      6304,
		Name:      "firefox.exe",
		Exe:       `C:\Program Files\Mozilla Firefox\firefox.exe`,
		Comm:      `C:\Program Files\Mozilla Firefox\firefox.exe -contentproc --channel="6304.3.1055809391\1014207667" -childID 1 -isForBrowser -prefsHandle 2584 -prefMapHandle 2580 -prefsLen 70 -prefMapSize 216993 -parentBuildID 20200107212822 -greomni "C:\Program Files\Mozilla Firefox\omni.ja" -appomni "C:\Program Files\Mozilla Firefox\browser\omni.ja" -appdir "C:\Program Files\Mozilla Firefox\browser" - 6304 "\\.\pipe\gecko-crash-server-pipe.6304" 2596 tab`,
		Cwd:       `C:\Program Files\Mozilla Firefox\`,
		SID:       "archrabbit\\SYSTEM",
		Args:      []string{"-contentproc", `--channel="6304.3.1055809391\1014207667`, "-childID", "1", "-isForBrowser", "-prefsHandle", "2584", "-prefMapHandle", "2580", "-prefsLen", "70", "-prefMapSize", "216993", "-parentBuildID"},
		SessionID: 4,
		Envs:      map[string]string{"ProgramData": "C:\\ProgramData", "COMPUTRENAME": "archrabbit"},
		uuid:      123456789,
		StartTime: n,
		PE:        p,
		Handles: []htypes.Handle{
			{Num: handle.Handle(0xffffd105e9baaf70),
				Name:   `\REGISTRY\MACHINE\SYSTEM\ControlSet001\Services\Tcpip\Parameters\Interfaces\{b677c565-6ca5-45d3-b618-736b4e09b036}`,
				Type:   "Key",
				Object: 777488883434455544,
				Pid:    uint32(1023),
			},
			{
				Num:  handle.Handle(0xffffd105e9adaf70),
				Name: `\RPC Control\OLEA61B27E13E028C4EA6C286932E80`,
				Type: "ALPC Port",
				Pid:  uint32(1023),
				MD: &htypes.AlpcPortInfo{
					Seqno:   1,
					Context: 0x0,
					Flags:   0x0,
				},
				Object: 457488883434455544,
			},
			{
				Num:  handle.Handle(0xeaffd105e9adaf30),
				Name: `C:\Users\bunny`,
				Type: "File",
				Pid:  uint32(1023),
				MD: &htypes.FileInfo{
					IsDirectory: true,
				},
				Object: 357488883434455544,
			},
		},
	}

	b := ps.Marshal()
	sec := section.New(section.Process, kcapver.ProcessSecV2, 0, 0)
	clone, err := NewFromKcap(b, sec)
	require.NoError(t, err)

	assert.Equal(t, uint32(2436), clone.PID)
	assert.Equal(t, uint32(6304), clone.Ppid)
	assert.Equal(t, "firefox.exe", clone.Name)
	assert.Equal(t, uint64(123456789), clone.uuid)
	assert.True(t, n.Equal(clone.StartTime))
	assert.Equal(t, `C:\Program Files\Mozilla Firefox\firefox.exe`, clone.Exe)
	assert.Equal(t, `C:\Program Files\Mozilla Firefox\firefox.exe -contentproc --channel="6304.3.1055809391\1014207667" -childID 1 -isForBrowser -prefsHandle 2584 -prefMapHandle 2580 -prefsLen 70 -prefMapSize 216993 -parentBuildID 20200107212822 -greomni "C:\Program Files\Mozilla Firefox\omni.ja" -appomni "C:\Program Files\Mozilla Firefox\browser\omni.ja" -appdir "C:\Program Files\Mozilla Firefox\browser" - 6304 "\\.\pipe\gecko-crash-server-pipe.6304" 2596 tab`, clone.Comm)
	assert.Equal(t, `C:\Program Files\Mozilla Firefox\`, clone.Cwd)
	assert.Equal(t, "archrabbit\\SYSTEM", clone.SID)
	assert.Equal(t, []string{"-contentproc", `--channel="6304.3.1055809391\1014207667`, "-childID", "1", "-isForBrowser", "-prefsHandle", "2584", "-prefMapHandle", "2580", "-prefsLen", "70", "-prefMapSize", "216993", "-parentBuildID"}, clone.Args)
	assert.Equal(t, uint8(4), clone.SessionID)
	assert.Equal(t, map[string]string{"ProgramData": "C:\\ProgramData", "COMPUTRENAME": "archrabbit"}, clone.Envs)

	require.Len(t, clone.Handles, 3)

	alpc := clone.Handles[1]
	assert.Equal(t, "ALPC Port", alpc.Type)
	assert.Equal(t, `\RPC Control\OLEA61B27E13E028C4EA6C286932E80`, alpc.Name)
	assert.IsType(t, &htypes.AlpcPortInfo{}, alpc.MD)

	md := alpc.MD.(*htypes.AlpcPortInfo)
	assert.Equal(t, uint32(1), md.Seqno)
}<|MERGE_RESOLUTION|>--- conflicted
+++ resolved
@@ -20,14 +20,12 @@
 
 import (
 	htypes "github.com/rabbitstack/fibratus/pkg/handle/types"
-<<<<<<< HEAD
-	"github.com/rabbitstack/fibratus/pkg/zsyscall/handle"
-=======
+	"golang.org/x/sys/windows"
+
 	"github.com/rabbitstack/fibratus/pkg/kcap/section"
 	kcapver "github.com/rabbitstack/fibratus/pkg/kcap/version"
 	"github.com/rabbitstack/fibratus/pkg/pe"
-	"github.com/rabbitstack/fibratus/pkg/syscall/handle"
->>>>>>> 6ff39133
+
 	"github.com/stretchr/testify/assert"
 	"github.com/stretchr/testify/require"
 	"testing"
@@ -41,7 +39,7 @@
 		Ppid:      6304,
 		Name:      "firefox.exe",
 		Exe:       `C:\Program Files\Mozilla Firefox\firefox.exe`,
-		Comm:      `C:\Program Files\Mozilla Firefox\firefox.exe -contentproc --channel="6304.3.1055809391\1014207667" -childID 1 -isForBrowser -prefsHandle 2584 -prefMapHandle 2580 -prefsLen 70 -prefMapSize 216993 -parentBuildID 20200107212822 -greomni "C:\Program Files\Mozilla Firefox\omni.ja" -appomni "C:\Program Files\Mozilla Firefox\browser\omni.ja" -appdir "C:\Program Files\Mozilla Firefox\browser" - 6304 "\\.\pipe\gecko-crash-server-pipe.6304" 2596 tab`,
+		Cmdline:   `C:\Program Files\Mozilla Firefox\firefox.exe -contentproc --channel="6304.3.1055809391\1014207667" -childID 1 -isForBrowser -prefsHandle 2584 -prefMapHandle 2580 -prefsLen 70 -prefMapSize 216993 -parentBuildID 20200107212822 -greomni "C:\Program Files\Mozilla Firefox\omni.ja" -appomni "C:\Program Files\Mozilla Firefox\browser\omni.ja" -appdir "C:\Program Files\Mozilla Firefox\browser" - 6304 "\\.\pipe\gecko-crash-server-pipe.6304" 2596 tab`,
 		Cwd:       `C:\Program Files\Mozilla Firefox\`,
 		SID:       "archrabbit\\SYSTEM",
 		Args:      []string{"-contentproc", `--channel="6304.3.1055809391\1014207667`, "-childID", "1", "-isForBrowser", "-prefsHandle", "2584", "-prefMapHandle", "2580", "-prefsLen", "70", "-prefMapSize", "216993", "-parentBuildID"},
@@ -50,14 +48,14 @@
 		uuid:      123456789,
 		StartTime: n,
 		Handles: []htypes.Handle{
-			{Num: handle.Handle(0xffffd105e9baaf70),
+			{Num: windows.Handle(0xffffd105e9baaf70),
 				Name:   `\REGISTRY\MACHINE\SYSTEM\ControlSet001\Services\Tcpip\Parameters\Interfaces\{b677c565-6ca5-45d3-b618-736b4e09b036}`,
 				Type:   "Key",
 				Object: 777488883434455544,
 				Pid:    uint32(1023),
 			},
 			{
-				Num:  handle.Handle(0xffffd105e9adaf70),
+				Num:  windows.Handle(0xffffd105e9adaf70),
 				Name: `\RPC Control\OLEA61B27E13E028C4EA6C286932E80`,
 				Type: "ALPC Port",
 				Pid:  uint32(1023),
@@ -69,7 +67,7 @@
 				Object: 457488883434455544,
 			},
 			{
-				Num:  handle.Handle(0xeaffd105e9adaf30),
+				Num:  windows.Handle(0xeaffd105e9adaf30),
 				Name: `C:\Users\bunny`,
 				Type: "File",
 				Pid:  uint32(1023),
@@ -82,7 +80,7 @@
 	}
 
 	b := ps.Marshal()
-	sec := section.New(section.Process, kcapver.ProcessSecV2, 0, 0)
+	sec := section.New(section.Process, kcapver.ProcessSecV3, 0, 0)
 	clone, err := NewFromKcap(b, sec)
 	require.NoError(t, err)
 
@@ -92,11 +90,11 @@
 	assert.Equal(t, uint64(123456789), clone.uuid)
 	assert.True(t, n.Equal(clone.StartTime))
 	assert.Equal(t, `C:\Program Files\Mozilla Firefox\firefox.exe`, clone.Exe)
-	assert.Equal(t, `C:\Program Files\Mozilla Firefox\firefox.exe -contentproc --channel="6304.3.1055809391\1014207667" -childID 1 -isForBrowser -prefsHandle 2584 -prefMapHandle 2580 -prefsLen 70 -prefMapSize 216993 -parentBuildID 20200107212822 -greomni "C:\Program Files\Mozilla Firefox\omni.ja" -appomni "C:\Program Files\Mozilla Firefox\browser\omni.ja" -appdir "C:\Program Files\Mozilla Firefox\browser" - 6304 "\\.\pipe\gecko-crash-server-pipe.6304" 2596 tab`, clone.Comm)
+	assert.Equal(t, `C:\Program Files\Mozilla Firefox\firefox.exe -contentproc --channel="6304.3.1055809391\1014207667" -childID 1 -isForBrowser -prefsHandle 2584 -prefMapHandle 2580 -prefsLen 70 -prefMapSize 216993 -parentBuildID 20200107212822 -greomni "C:\Program Files\Mozilla Firefox\omni.ja" -appomni "C:\Program Files\Mozilla Firefox\browser\omni.ja" -appdir "C:\Program Files\Mozilla Firefox\browser" - 6304 "\\.\pipe\gecko-crash-server-pipe.6304" 2596 tab`, clone.Cmdline)
 	assert.Equal(t, `C:\Program Files\Mozilla Firefox\`, clone.Cwd)
 	assert.Equal(t, "archrabbit\\SYSTEM", clone.SID)
 	assert.Equal(t, []string{"-contentproc", `--channel="6304.3.1055809391\1014207667`, "-childID", "1", "-isForBrowser", "-prefsHandle", "2584", "-prefMapHandle", "2580", "-prefsLen", "70", "-prefMapSize", "216993", "-parentBuildID"}, clone.Args)
-	assert.Equal(t, uint8(4), clone.SessionID)
+	assert.Equal(t, uint32(4), clone.SessionID)
 	assert.Equal(t, map[string]string{"ProgramData": "C:\\ProgramData", "COMPUTRENAME": "archrabbit"}, clone.Envs)
 
 	require.Len(t, clone.Handles, 3)
@@ -131,7 +129,7 @@
 		Ppid:      6304,
 		Name:      "firefox.exe",
 		Exe:       `C:\Program Files\Mozilla Firefox\firefox.exe`,
-		Comm:      `C:\Program Files\Mozilla Firefox\firefox.exe -contentproc --channel="6304.3.1055809391\1014207667" -childID 1 -isForBrowser -prefsHandle 2584 -prefMapHandle 2580 -prefsLen 70 -prefMapSize 216993 -parentBuildID 20200107212822 -greomni "C:\Program Files\Mozilla Firefox\omni.ja" -appomni "C:\Program Files\Mozilla Firefox\browser\omni.ja" -appdir "C:\Program Files\Mozilla Firefox\browser" - 6304 "\\.\pipe\gecko-crash-server-pipe.6304" 2596 tab`,
+		Cmdline:   `C:\Program Files\Mozilla Firefox\firefox.exe -contentproc --channel="6304.3.1055809391\1014207667" -childID 1 -isForBrowser -prefsHandle 2584 -prefMapHandle 2580 -prefsLen 70 -prefMapSize 216993 -parentBuildID 20200107212822 -greomni "C:\Program Files\Mozilla Firefox\omni.ja" -appomni "C:\Program Files\Mozilla Firefox\browser\omni.ja" -appdir "C:\Program Files\Mozilla Firefox\browser" - 6304 "\\.\pipe\gecko-crash-server-pipe.6304" 2596 tab`,
 		Cwd:       `C:\Program Files\Mozilla Firefox\`,
 		SID:       "archrabbit\\SYSTEM",
 		Args:      []string{"-contentproc", `--channel="6304.3.1055809391\1014207667`, "-childID", "1", "-isForBrowser", "-prefsHandle", "2584", "-prefMapHandle", "2580", "-prefsLen", "70", "-prefMapSize", "216993", "-parentBuildID"},
@@ -141,14 +139,14 @@
 		StartTime: n,
 		PE:        p,
 		Handles: []htypes.Handle{
-			{Num: handle.Handle(0xffffd105e9baaf70),
+			{Num: windows.Handle(0xffffd105e9baaf70),
 				Name:   `\REGISTRY\MACHINE\SYSTEM\ControlSet001\Services\Tcpip\Parameters\Interfaces\{b677c565-6ca5-45d3-b618-736b4e09b036}`,
 				Type:   "Key",
 				Object: 777488883434455544,
 				Pid:    uint32(1023),
 			},
 			{
-				Num:  handle.Handle(0xffffd105e9adaf70),
+				Num:  windows.Handle(0xffffd105e9adaf70),
 				Name: `\RPC Control\OLEA61B27E13E028C4EA6C286932E80`,
 				Type: "ALPC Port",
 				Pid:  uint32(1023),
@@ -160,7 +158,7 @@
 				Object: 457488883434455544,
 			},
 			{
-				Num:  handle.Handle(0xeaffd105e9adaf30),
+				Num:  windows.Handle(0xeaffd105e9adaf30),
 				Name: `C:\Users\bunny`,
 				Type: "File",
 				Pid:  uint32(1023),
@@ -173,7 +171,7 @@
 	}
 
 	b := ps.Marshal()
-	sec := section.New(section.Process, kcapver.ProcessSecV2, 0, 0)
+	sec := section.New(section.Process, kcapver.ProcessSecV3, 0, 0)
 	clone, err := NewFromKcap(b, sec)
 	require.NoError(t, err)
 
@@ -183,11 +181,11 @@
 	assert.Equal(t, uint64(123456789), clone.uuid)
 	assert.True(t, n.Equal(clone.StartTime))
 	assert.Equal(t, `C:\Program Files\Mozilla Firefox\firefox.exe`, clone.Exe)
-	assert.Equal(t, `C:\Program Files\Mozilla Firefox\firefox.exe -contentproc --channel="6304.3.1055809391\1014207667" -childID 1 -isForBrowser -prefsHandle 2584 -prefMapHandle 2580 -prefsLen 70 -prefMapSize 216993 -parentBuildID 20200107212822 -greomni "C:\Program Files\Mozilla Firefox\omni.ja" -appomni "C:\Program Files\Mozilla Firefox\browser\omni.ja" -appdir "C:\Program Files\Mozilla Firefox\browser" - 6304 "\\.\pipe\gecko-crash-server-pipe.6304" 2596 tab`, clone.Comm)
+	assert.Equal(t, `C:\Program Files\Mozilla Firefox\firefox.exe -contentproc --channel="6304.3.1055809391\1014207667" -childID 1 -isForBrowser -prefsHandle 2584 -prefMapHandle 2580 -prefsLen 70 -prefMapSize 216993 -parentBuildID 20200107212822 -greomni "C:\Program Files\Mozilla Firefox\omni.ja" -appomni "C:\Program Files\Mozilla Firefox\browser\omni.ja" -appdir "C:\Program Files\Mozilla Firefox\browser" - 6304 "\\.\pipe\gecko-crash-server-pipe.6304" 2596 tab`, clone.Cmdline)
 	assert.Equal(t, `C:\Program Files\Mozilla Firefox\`, clone.Cwd)
 	assert.Equal(t, "archrabbit\\SYSTEM", clone.SID)
 	assert.Equal(t, []string{"-contentproc", `--channel="6304.3.1055809391\1014207667`, "-childID", "1", "-isForBrowser", "-prefsHandle", "2584", "-prefMapHandle", "2580", "-prefsLen", "70", "-prefMapSize", "216993", "-parentBuildID"}, clone.Args)
-	assert.Equal(t, uint8(4), clone.SessionID)
+	assert.Equal(t, uint32(4), clone.SessionID)
 	assert.Equal(t, map[string]string{"ProgramData": "C:\\ProgramData", "COMPUTRENAME": "archrabbit"}, clone.Envs)
 
 	require.Len(t, clone.Handles, 3)
