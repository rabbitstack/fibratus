--- conflicted
+++ resolved
@@ -21,34 +21,24 @@
 import (
 	"encoding/binary"
 	"fmt"
-<<<<<<< HEAD
+	"github.com/rabbitstack/fibratus/pkg/sys"
 	"github.com/rabbitstack/fibratus/pkg/util/cmdline"
 	"golang.org/x/sys/windows"
 	"path/filepath"
 	"sync"
 
-=======
->>>>>>> 6ff39133
 	htypes "github.com/rabbitstack/fibratus/pkg/handle/types"
 	"github.com/rabbitstack/fibratus/pkg/kcap/section"
 	"github.com/rabbitstack/fibratus/pkg/kevent/kparams"
 	"github.com/rabbitstack/fibratus/pkg/pe"
-<<<<<<< HEAD
-=======
-	hndl "github.com/rabbitstack/fibratus/pkg/syscall/handle"
-	"github.com/rabbitstack/fibratus/pkg/syscall/process"
+
 	"github.com/rabbitstack/fibratus/pkg/util/bootid"
-	"github.com/rabbitstack/fibratus/pkg/util/cmdline"
-	"golang.org/x/sys/windows"
-	"path/filepath"
-	"sync"
 	"time"
->>>>>>> 6ff39133
 )
 
 // PS encapsulates process' state such as allocated resources and other metadata.
 type PS struct {
-	mu sync.RWMutex
+	sync.RWMutex
 	// PID is the identifier of this process. This value is valid from the time a process is created until it is terminated.
 	PID uint32 `json:"pid"`
 	// Ppipd represents the parent of this process. Process identifier numbers are reused, so they only identify a process
@@ -64,12 +54,12 @@
 	Exe string `json:"exe"`
 	// Cwd designates the current working directory of the process.
 	Cwd string `json:"cwd"`
-	// SID is the security identifier under which this process is run.
+	// SID is the security identifier under which this process is run. (e.g. S-1-5-32-544)
 	SID string `json:"sid"`
 	// Args contains process' command line arguments (e.g. /cdir, /-C, /W)
 	Args []string `json:"args"`
 	// SessionID is the unique identifier for the current session.
-	SessionID uint8 `json:"session"`
+	SessionID uint32 `json:"session"`
 	// Envs contains process' environment variables indexed by env variable name.
 	Envs map[string]string `json:"envs"`
 	// Threads contains all the threads running in the address space of this process.
@@ -86,6 +76,10 @@
 	StartTime time.Time `json:"started"`
 	// uuid is a unique process identifier derived from boot ID and process sequence number
 	uuid uint64
+	// Username represents the username under which the process is run.
+	Username string `json:"username"`
+	// Domain represents the domain under which the process is run. (e.g. NT AUTHORITY)
+	Domain string `json:"domain"`
 }
 
 // UUID is meant to offer a more robust version of process ID that
@@ -113,18 +107,22 @@
 	return ps.uuid
 }
 
+// ProcessSequenceNumber contains the unique process sequence number.
+type ProcessSequenceNumber struct {
+	Seq [8]byte
+}
+
 func querySequenceNumber(pid uint32) uint64 {
-	proc, err := process.Open(process.QueryInformation, false, pid)
+	proc, err := windows.OpenProcess(windows.PROCESS_QUERY_INFORMATION, false, pid)
 	if err != nil {
 		return 0
 	}
-	defer proc.Close()
-	buf := make([]byte, 8)
-	_, err = process.QueryInfo(proc, process.SequenceNumberInformationClass, buf)
+	defer windows.Close(proc)
+	seq, err := sys.QueryInformationProcess[ProcessSequenceNumber](proc, windows.ProcessSequenceNumber)
 	if err != nil {
 		return 0
 	}
-	return binary.BigEndian.Uint64(buf)
+	return binary.BigEndian.Uint64(seq.Seq[:])
 }
 
 // String returns a string representation of the process' state.
@@ -137,6 +135,8 @@
 		Exe:  %s
 		Cwd:  %s
 		SID:  %s
+		Username: %s
+		Domain: %s
 		Args: %s
 		Session ID: %d
 		Envs: %s
@@ -148,6 +148,8 @@
 		ps.Exe,
 		ps.Cwd,
 		ps.SID,
+		ps.Username,
+		ps.Domain,
 		ps.Args,
 		ps.SessionID,
 		ps.Envs,
@@ -214,23 +216,25 @@
 }
 
 // New produces a new process state.
-func New(pid, ppid uint32, name, cmndline, exe, sid string, sessionID uint8) *PS {
-	return &PS{
+func New(pid, ppid uint32, name, cmndline, exe string, sid *windows.SID, sessionID uint32) *PS {
+	ps := &PS{
 		PID:       pid,
 		Ppid:      ppid,
 		Name:      name,
 		Cmdline:   cmndline,
 		Exe:       exe,
 		Args:      cmdline.Split(cmndline),
-		SID:       sid,
+		SID:       sid.String(),
 		SessionID: sessionID,
 		Threads:   make(map[uint32]Thread),
 		Modules:   make([]Module, 0),
 		Handles:   make([]htypes.Handle, 0),
 	}
-}
-
-// NewFromKcap reconstructs the state of the process from kcap file.
+	ps.Username, ps.Domain, _, _ = sid.LookupAccount("")
+	return ps
+}
+
+// NewFromKcap reconstructs the state of the process from capture file.
 func NewFromKcap(buf []byte, sec section.Section) (*PS, error) {
 	ps := PS{
 		Args:    make([]string, 0),
@@ -247,26 +251,26 @@
 
 // AddThread adds a thread to process's state descriptor.
 func (ps *PS) AddThread(thread Thread) {
-	ps.mu.Lock()
-	defer ps.mu.Unlock()
+	ps.Lock()
+	defer ps.Unlock()
 	ps.Threads[thread.Tid] = thread
 }
 
 // RemoveThread eliminates a thread from the process's state.
 func (ps *PS) RemoveThread(tid uint32) {
-	ps.mu.Lock()
-	defer ps.mu.Unlock()
+	ps.Lock()
+	defer ps.Unlock()
 	delete(ps.Threads, tid)
 }
 
 // RLock acquires a read mutex on the process state.
 func (ps *PS) RLock() {
-	ps.mu.RLock()
+	ps.RLock()
 }
 
 // RUnlock releases a read mutex on the process sate.
 func (ps *PS) RUnlock() {
-	ps.mu.RUnlock()
+	ps.RUnlock()
 }
 
 // AddHandle adds a new handle to this process state.
@@ -275,9 +279,9 @@
 }
 
 // RemoveHandle removes a handle with specified identifier from the list of allocated handles.
-func (ps *PS) RemoveHandle(raw windows.Handle) {
+func (ps *PS) RemoveHandle(handle windows.Handle) {
 	for i, h := range ps.Handles {
-		if h.Num == raw {
+		if h.Num == handle {
 			ps.Handles = append(ps.Handles[:i], ps.Handles[i+1:]...)
 			break
 		}
