;//************** Event categories ************
MessageId=1
SymbolicName=Registry
Language=English
Registry
.
MessageId=2
SymbolicName=File
Language=English
File
.
MessageId=3
SymbolicName=Network
Language=English
Network
.
MessageId=4
SymbolicName=Process
Language=English
Process
.
MessageId=5
SymbolicName=Thread
Language=English
Thread
.
MessageId=6
SymbolicName=Image
Language=English
Image
.
MessageId=7
SymbolicName=Handle
Language=English
Handle
.
MessageId=8
SymbolicName=Other
Language=English
Other
.
MessageId=9
SymbolicName=Other
Language=English
Memory
.

;//*********** Event types **************
MessageId=15
SymbolicName=CreateProcess
Language=English
CreateProcess creates a new process and its primary thread.
.
MessageId=16
SymbolicName=TerminateProcess
Language=English
TerminateProcess terminates the process and all of its threads.
.
MessageId=17
SymbolicName=OpenProcess
Language=English
OpenProcess opens the process handle.
.
MessageId=18
SymbolicName=LoadImage
Language=English
LoadImage loads the module into the address space of the calling process.
.
MessageId=19
SymbolicName=Connect
Language=English
Connect establishes a connection to the socket.
.
MessageId=20
SymbolicName=CreateFile
Language=English
CreateFile creates or opens a file or I/O device.
.
MessageId=21
SymbolicName=RegDeleteKey
Language=English
RegDeleteKey removes the registry key.
.
MessageId=22
SymbolicName=RegDeleteValue
Language=English
RegDeleteValue removes the registry value.
.
MessageId=23
SymbolicName=RegCreateKey
Language=English
RegCreateKey creates a registry key or opens it if the key already exists.
.
MessageId=24
SymbolicName=RegSetValue
Language=English
RegSetValue sets the data for the value of a registry key.
.
MessageId=25
SymbolicName=CreateHandle
Language=English
CreateHandle creates a new handle object.
.
MessageId=26
SymbolicName=DeleteFile
Language=English
DeleteFile removes the file from the file system.
.
MessageId=27
SymbolicName=CreateThread
Language=English
CreateThread creates a local/remote thread to execute within the virtual address space of the process.
.
MessageId=28
SymbolicName=TerminateThread
Language=English
TerminateThread terminates a thread within the process.
.
MessageId=29
SymbolicName=OpenThread
Language=English
OpenThread opens the thread handle.
.
MessageId=30
SymbolicName=UnloadImage
Language=English
UnloadImage unloads the module from the address space of the calling process.
.
MessageId=31
SymbolicName=WriteFile
Language=English
WriteFile writes data to the file or I/O device.
.
MessageId=32
SymbolicName=ReadFile
Language=English
ReadFile reads data from the file or I/O device.
.
MessageId=33
SymbolicName=RenameFile
Language=English
RenameFile changes the file name.
.
MessageId=34
SymbolicName=CloseFile
Language=English
CloseFile closes the file handle.
.
MessageId=35
SymbolicName=SetFileInformation
Language=English
SetFileInformation sets the file meta information.
.
MessageId=36
SymbolicName=EnumDirectory
Language=English
EnumDirectory enumerates a directory or dispatches a directory change notification to registered listeners.
.
MessageId=37
SymbolicName=RegOpenKey
Language=English
RegOpenKey opens the registry key.
.
MessageId=38
SymbolicName=RegQueryKey
Language=English
RegQueryKey enumerates subkeys of the parent key.
.
MessageId=39
SymbolicName=RegQueryValue
Language=English
RegQueryValue reads the data for the value of a registry key.
.
MessageId=40
SymbolicName=Accept
Language=English
Accept accepts the connection request from the socket queue.
.
MessageId=41
SymbolicName=Send
Language=English
Send sends data over the wire.
.
MessageId=42
SymbolicName=Recv
Language=English
Recv receives data from the socket.
.
MessageId=43
SymbolicName=Disconnect
Language=English
Disconnect terminates data reception on the socket.
.
MessageId=44
SymbolicName=Reconnect
Language=English
Reconnect reconnects to the socket.
.
MessageId=45
SymbolicName=Retransmit
Language=English
Retransmit retransmits unacknowledged TCP
.
MessageId=46
SymbolicName=CloseHandle
Language=English
CloseHandle closes the handle object.
.
MessageId=47
SymbolicName=CloseKey
Language=English
CloseKey closes the registry key.
.
MessageId=48
SymbolicName=LoadDriver
Language=English
LoadDriver loads the kernel driver.
.
MessageId=49
SymbolicName=VirtualAlloc
Language=English
Reserves, commits, or changes the state of a region of memory within the process virtual address space.
.
MessageId=50
SymbolicName=VirtualFree
Language=English
Releases or decommits a region of memory within the process virtual address space.
.
<<<<<<< HEAD
MessageId=51
SymbolicName=MapViewFile
Language=English
Maps a view of a file mapping into the address space of a calling process.
.
MessageId=52
SymbolicName=UnmapViewFile
Language=English
Unmaps a mapped view of a file from the calling process's address space.
=======
MessageId=50
SymbolicName=DuplicateHandle
Language=English
Duplicates handle.
>>>>>>> 2a000a87
.<|MERGE_RESOLUTION|>--- conflicted
+++ resolved
@@ -226,7 +226,6 @@
 Language=English
 Releases or decommits a region of memory within the process virtual address space.
 .
-<<<<<<< HEAD
 MessageId=51
 SymbolicName=MapViewFile
 Language=English
@@ -236,10 +235,9 @@
 SymbolicName=UnmapViewFile
 Language=English
 Unmaps a mapped view of a file from the calling process's address space.
-=======
-MessageId=50
+.
+MessageId=53
 SymbolicName=DuplicateHandle
 Language=English
 Duplicates handle.
->>>>>>> 2a000a87
 .