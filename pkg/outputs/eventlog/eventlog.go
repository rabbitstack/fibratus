--- conflicted
+++ resolved
@@ -241,15 +241,12 @@
 		return 49
 	case ktypes.VirtualFree:
 		return 50
-<<<<<<< HEAD
 	case ktypes.MapViewFile:
 		return 51
 	case ktypes.UnmapViewFile:
 		return 52
-=======
 	case ktypes.DuplicateHandle:
-		return 51
->>>>>>> 2a000a87
+		return 53
 	}
 	return unknownEventID
 }