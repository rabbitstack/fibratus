/*
 * Copyright 2019-2020 by Nedim Sabic Sabic
 * https://www.fibratus.io
 * All Rights Reserved.
 *
 * Licensed under the Apache License, Version 2.0 (the "License");
 * you may not use this file except in compliance with the License.
 * You may obtain a copy of the License at
 *
 *  http://www.apache.org/licenses/LICENSE-2.0
 *
 * Unless required by applicable law or agreed to in writing, software
 * distributed under the License is distributed on an "AS IS" BASIS,
 * WITHOUT WARRANTIES OR CONDITIONS OF ANY KIND, either express or implied.
 * See the License for the specific language governing permissions and
 * limitations under the License.
 */

package kstream

import (
	"errors"
	"expvar"
	"fmt"
	"golang.org/x/sys/windows"
	"syscall"
	"unsafe"

	"github.com/rabbitstack/fibratus/pkg/config"
	kerrors "github.com/rabbitstack/fibratus/pkg/errors"
	"github.com/rabbitstack/fibratus/pkg/filter"
	"github.com/rabbitstack/fibratus/pkg/handle"
	"github.com/rabbitstack/fibratus/pkg/kevent"
	"github.com/rabbitstack/fibratus/pkg/kstream/processors"
	"github.com/rabbitstack/fibratus/pkg/ps"
	"github.com/rabbitstack/fibratus/pkg/zsyscall/etw"
	log "github.com/sirupsen/logrus"
)

const (
	// callbackNext is the return callback value which designates that callback execution should progress
	callbackNext = uintptr(1)
)

var (
	// failedKevents counts the number of kevents that failed to process
	failedKevents = expvar.NewMap("kstream.kevents.failures")
	// keventsEnqueued counts the number of events that are pushed to the queue
	keventsEnqueued = expvar.NewInt("kstream.kevents.enqueued")

	// excludedKevents counts the number of excluded events
	excludedKevents = expvar.NewInt("kstream.excluded.kevents")
	// excludedProcs counts the number of excluded events by image name
	excludedProcs = expvar.NewInt("kstream.excluded.procs")

	// upstreamCancellations counts the event cancellations in interceptors
	upstreamCancellations = expvar.NewInt("kstream.upstream.cancellations")

	// buffersRead amount of buffers fetched from the ETW session
	buffersRead = expvar.NewInt("kstream.kbuffers.read")
)

// EventCallbackFunc is the type alias for the event callback function
type EventCallbackFunc func(*kevent.Kevent) error

type kstreamConsumer struct {
	traceHandles []etw.TraceHandle // trace session handles

	errs  chan error          // channel for event processing errors
	kevts chan *kevent.Kevent // channel for fanning out generated events

	processors processors.Chain

	config *config.Config // main configuration

	psnapshotter ps.Snapshotter    // process state tracker
	sequencer    *kevent.Sequencer // event sequence manager

	filter filter.Filter

	capture bool // capture determines if events are dumped to capture files

	eventCallback EventCallbackFunc // called on each incoming event
}

func (k *kstreamConsumer) addTraceHandle(traceHandle etw.TraceHandle) {
	k.traceHandles = append(k.traceHandles, traceHandle)
}

// NewConsumer constructs a new event stream consumer.
func NewConsumer(
	psnap ps.Snapshotter,
	hsnap handle.Snapshotter,
	config *config.Config,
) Consumer {
	kconsumer := &kstreamConsumer{
<<<<<<< HEAD
		errs:         make(chan error, 1000),
		kevts:        make(chan *kevent.Kevent, 500),
		config:       config,
		psnapshotter: psnap,
		capture:      config.KcapFile != "",
		sequencer:    kevent.NewSequencer(),
		processors:   processors.NewChain(psnap, hsnap, config),
=======
		errs:             make(chan error, 1000),
		config:           config,
		psnapshotter:     psnap,
		ktraceController: ktraceController,
		capture:          config.KcapFile != "",
		sequencer:        kevent.NewSequencer(),
		kevts:            make(chan *kevent.Kevent, 500),
		rules:            filter.NewRules(psnap, config),
>>>>>>> 6ff39133
	}

	return kconsumer
}

// SetFilter initializes the filter that's applied on the kernel events.
func (k *kstreamConsumer) SetFilter(filter filter.Filter) { k.filter = filter }

// OpenKstream initializes the event stream by setting the event record callback and instructing it
// to consume events from log buffers. This operation can fail if opening the kernel logger session results
// in an invalid trace handler. Errors returned by `ProcessTrace` are sent to the channel since this function
// blocks the current thread, and we schedule its execution in a separate goroutine.
func (k *kstreamConsumer) OpenKstream(traces map[string]TraceSession) error {
	for _, trace := range traces {
		err := k.openKstream(trace.Name)
		if err != nil {
			if trace.IsKernelLogger() {
				return err
			}
			log.Warnf("unable to open %s trace: %v", trace.Name, err)
		}
	}
	return nil
}

func (k *kstreamConsumer) openKstream(loggerName string) error {
	trace := etw.EventTraceLogfile{
		LoggerName:     windows.StringToUTF16Ptr(loggerName),
		BufferCallback: syscall.NewCallback(k.bufferStatsCallback),
	}

	cb := syscall.NewCallback(k.processEventCallback)

	modes := uint32(etw.ProcessTraceModeRealtime | etw.ProcessTraceModeEventRecord)
	// initialize real time trace mode and event callback functions
	// via these nasty pointer accesses to unions inside the structure
	*(*uint32)(unsafe.Pointer(&trace.LogFileMode[0])) = modes
	*(*uintptr)(unsafe.Pointer(&trace.EventCallback[4])) = cb

	traceHandle := etw.OpenTrace(trace)
	if !traceHandle.IsValid() {
		return fmt.Errorf("unable to open kernel trace: %v", syscall.GetLastError())
	}
	k.addTraceHandle(traceHandle)

	// since `ProcessTrace` blocks the current thread
	// we invoke it in a separate goroutine but send
	// any possible errors to the errors channel
	go func() {
		log.Infof("starting trace processing for [%s]", loggerName)
		err := etw.ProcessTrace(traceHandle)
		log.Infof("stopping trace processing for [%s]", loggerName)
		if err == nil {
			log.Infof("trace processing successfully stopped for [%s]", loggerName)
			return
		}
		if errors.Is(err, kerrors.ErrTraceCancelled) {
			if traceHandle.IsValid() {
				if err := etw.CloseTrace(traceHandle); err != nil {
					k.errs <- err
				}
			}
		} else {
			k.errs <- err
		}
	}()
	return nil
}

// CloseKstream shutdowns the event stream consumer by closing all running traces.
func (k *kstreamConsumer) CloseKstream() error {
	for _, h := range k.traceHandles {
		if err := etw.CloseTrace(h); err != nil {
			log.Warn(err)
		}
	}

	if err := k.sequencer.Store(); err != nil {
		log.Warn(err)
	}
	if err := k.sequencer.Close(); err != nil {
		log.Warn(err)
	}

	return k.processors.Close()
}

// Errors returns a channel where errors are pushed.
func (k *kstreamConsumer) Errors() chan error {
	return k.errs
}

// Events returns the buffered channel for pulling collected kernel events.
func (k *kstreamConsumer) Events() chan *kevent.Kevent {
	return k.kevts
}

// SetEventCallback sets the event callback to receive inbound events.
func (k *kstreamConsumer) SetEventCallback(f EventCallbackFunc) {
	k.eventCallback = f
}

// bufferStatsCallback is periodically triggered by ETW subsystem for the purpose of reporting
// buffer statistics, such as the number of buffers processed.
func (k *kstreamConsumer) bufferStatsCallback(logfile *etw.EventTraceLogfile) uintptr {
	buffersRead.Add(int64(logfile.BuffersRead))
	return callbackNext
}

// processEventCallback is the event callback function signature that is called each time
// a new event is available on the session buffer. It does the heavy lifting of parsing inbound
// ETW events from raw data buffers, building the state machine, and pushing events to the channel.
func (k *kstreamConsumer) processEventCallback(evt *etw.EventRecord) uintptr {
	if err := k.processEvent(evt); err != nil {
		k.errs <- err
		failedKevents.Add(err.Error(), 1)
	}
	return callbackNext
}

func (k *kstreamConsumer) processEvent(evt *etw.EventRecord) error {
	e := kevent.New(k.sequencer.Get(), evt)
	if e == nil {
		return nil
	}
	// dispatch each event to the processor chain that will
	// further augment the event with useful fields, route events
	// to the corresponding snapshotters or initialize open files
	// and registry control blocks at the beginning of the kernel
	// trace session
	evts, err := k.processors.ProcessEvent(e)
	if err != nil {
		if kerrors.IsCancelUpstreamKevent(err) {
			upstreamCancellations.Add(1)
			return nil
		}
		return err
	}
	return evts.Publish(k.publishEvent)
}

func (k *kstreamConsumer) publishEvent(e *kevent.Kevent) error {
	// try to drop events from excluded processes
	proc := k.psnapshotter.Find(e.PID)
	if k.config.Kstream.ExcludeImage(proc) {
		e.Release()
		excludedProcs.Add(1)
		return nil
	}
	// associate process' state with the kernel event. We only override the process'
	// state if it hasn't been set previously like in the situation where captures
	// are being taken. The kernel events that construct the process' snapshot also
	// have attached process state, so simply by replaying the flow of these events
	// we are able to reconstruct system-wide process state.
	if e.PS == nil {
		e.PS = proc
	}
	if k.isEventDropped(e) {
		e.Release()
		return nil
	}
	// increment sequence
	if !e.IsState() {
		k.sequencer.Increment()
	}
	if k.eventCallback != nil {
		return k.eventCallback(e)
	}
	k.kevts <- e
	keventsEnqueued.Add(1)
	return nil
}

// isEventDropped discards the event before it hits the output channel.
// Dropping an event occurs if any of the following conditions
// are met:
//
// - event is solely used for building internal state of either
// needs to be stored in the capture file for the purpose of restoring
// the state
// - process that produced the event is fibratus itself
// - event is present in the exclude list, and thus it is always dropped
// - finally, the event is handled by the CLI filter
func (k *kstreamConsumer) isEventDropped(e *kevent.Kevent) bool {
	// drop events used for state management unless we're
	// writing to capture. Also, drop duplicate rundown events
	if e.IsState() && !k.capture {
		return true
	}
	if e.IsRundown() && e.IsRundownProcessed() {
		return true
	}
	// ignores anything produced by fibratus process
	if e.CurrentPid() {
		return true
	}
	// discard excluded event types
	if k.config.Kstream.ExcludeKevent(e) {
		excludedKevents.Add(1)
		return true
	}
	// fallback to CLI filter
	if k.filter != nil {
		return !k.filter.Run(e)
	}
	return false
}<|MERGE_RESOLUTION|>--- conflicted
+++ resolved
@@ -33,7 +33,7 @@
 	"github.com/rabbitstack/fibratus/pkg/kevent"
 	"github.com/rabbitstack/fibratus/pkg/kstream/processors"
 	"github.com/rabbitstack/fibratus/pkg/ps"
-	"github.com/rabbitstack/fibratus/pkg/zsyscall/etw"
+	"github.com/rabbitstack/fibratus/pkg/sys/etw"
 	log "github.com/sirupsen/logrus"
 )
 
@@ -47,22 +47,18 @@
 	failedKevents = expvar.NewMap("kstream.kevents.failures")
 	// keventsEnqueued counts the number of events that are pushed to the queue
 	keventsEnqueued = expvar.NewInt("kstream.kevents.enqueued")
+	// keventsDropped counts the number of overall dropped events
+	keventsDropped = expvar.NewInt("kstream.kevents.dropped")
 
 	// excludedKevents counts the number of excluded events
 	excludedKevents = expvar.NewInt("kstream.excluded.kevents")
 	// excludedProcs counts the number of excluded events by image name
 	excludedProcs = expvar.NewInt("kstream.excluded.procs")
 
-	// upstreamCancellations counts the event cancellations in interceptors
-	upstreamCancellations = expvar.NewInt("kstream.upstream.cancellations")
-
 	// buffersRead amount of buffers fetched from the ETW session
 	buffersRead = expvar.NewInt("kstream.kbuffers.read")
 )
 
-// EventCallbackFunc is the type alias for the event callback function
-type EventCallbackFunc func(*kevent.Kevent) error
-
 type kstreamConsumer struct {
 	traceHandles []etw.TraceHandle // trace session handles
 
@@ -73,13 +69,12 @@
 
 	config *config.Config // main configuration
 
-	psnapshotter ps.Snapshotter    // process state tracker
-	sequencer    *kevent.Sequencer // event sequence manager
+	psnap     ps.Snapshotter    // process state tracker
+	sequencer *kevent.Sequencer // event sequence manager
 
 	filter filter.Filter
 
-	capture bool // capture determines if events are dumped to capture files
-
+	capture       bool              // capture determines if events are dumped to capture files
 	eventCallback EventCallbackFunc // called on each incoming event
 }
 
@@ -94,30 +89,19 @@
 	config *config.Config,
 ) Consumer {
 	kconsumer := &kstreamConsumer{
-<<<<<<< HEAD
-		errs:         make(chan error, 1000),
-		kevts:        make(chan *kevent.Kevent, 500),
-		config:       config,
-		psnapshotter: psnap,
-		capture:      config.KcapFile != "",
-		sequencer:    kevent.NewSequencer(),
-		processors:   processors.NewChain(psnap, hsnap, config),
-=======
-		errs:             make(chan error, 1000),
-		config:           config,
-		psnapshotter:     psnap,
-		ktraceController: ktraceController,
-		capture:          config.KcapFile != "",
-		sequencer:        kevent.NewSequencer(),
-		kevts:            make(chan *kevent.Kevent, 500),
-		rules:            filter.NewRules(psnap, config),
->>>>>>> 6ff39133
+		errs:       make(chan error, 1000),
+		kevts:      make(chan *kevent.Kevent, 500),
+		config:     config,
+		psnap:      psnap,
+		capture:    config.KcapFile != "",
+		sequencer:  kevent.NewSequencer(),
+		processors: processors.NewChain(psnap, hsnap, config),
 	}
 
 	return kconsumer
 }
 
-// SetFilter initializes the filter that's applied on the kernel events.
+// SetFilter initializes the filter that's applied on events.
 func (k *kstreamConsumer) SetFilter(filter filter.Filter) { k.filter = filter }
 
 // OpenKstream initializes the event stream by setting the event record callback and instructing it
@@ -142,14 +126,12 @@
 		LoggerName:     windows.StringToUTF16Ptr(loggerName),
 		BufferCallback: syscall.NewCallback(k.bufferStatsCallback),
 	}
-
-	cb := syscall.NewCallback(k.processEventCallback)
-
+	fn := syscall.NewCallback(k.processEventCallback)
 	modes := uint32(etw.ProcessTraceModeRealtime | etw.ProcessTraceModeEventRecord)
 	// initialize real time trace mode and event callback functions
 	// via these nasty pointer accesses to unions inside the structure
 	*(*uint32)(unsafe.Pointer(&trace.LogFileMode[0])) = modes
-	*(*uintptr)(unsafe.Pointer(&trace.EventCallback[4])) = cb
+	*(*uintptr)(unsafe.Pointer(&trace.EventCallback[4])) = fn
 
 	traceHandle := etw.OpenTrace(trace)
 	if !traceHandle.IsValid() {
@@ -224,98 +206,80 @@
 // processEventCallback is the event callback function signature that is called each time
 // a new event is available on the session buffer. It does the heavy lifting of parsing inbound
 // ETW events from raw data buffers, building the state machine, and pushing events to the channel.
-func (k *kstreamConsumer) processEventCallback(evt *etw.EventRecord) uintptr {
-	if err := k.processEvent(evt); err != nil {
+func (k *kstreamConsumer) processEventCallback(ev *etw.EventRecord) uintptr {
+	if err := k.processEvent(ev); err != nil {
 		k.errs <- err
 		failedKevents.Add(err.Error(), 1)
 	}
 	return callbackNext
 }
 
-func (k *kstreamConsumer) processEvent(evt *etw.EventRecord) error {
-	e := kevent.New(k.sequencer.Get(), evt)
-	if e == nil {
+func (k *kstreamConsumer) isEventDropped(evt *kevent.Kevent) bool {
+	if evt.IsDropped(k.capture) {
+		return true
+	}
+	if k.config.Kstream.ExcludeKevent(evt) {
+		excludedKevents.Add(1)
+		return true
+	}
+	if k.config.Kstream.ExcludeImage(evt.PS) {
+		excludedProcs.Add(1)
+		return true
+	}
+	if k.filter != nil {
+		return !k.filter.Run(evt)
+	}
+	return false
+}
+
+func (k *kstreamConsumer) processEvent(ev *etw.EventRecord) error {
+	evt := kevent.New(k.sequencer.Get(), ev)
+	if evt == nil {
 		return nil
 	}
-	// dispatch each event to the processor chain that will
-	// further augment the event with useful fields, route events
-	// to the corresponding snapshotters or initialize open files
-	// and registry control blocks at the beginning of the kernel
-	// trace session
-	evts, err := k.processors.ProcessEvent(e)
+	// Dispatch each event to the processor chain.
+	// Processors may further augment the event with
+	// useful fields or play the role of state managers.
+	// Scanning open files and registry control blocks
+	// at the beginning of the kernel trace session is an
+	// example of state management
+	var err error
+	evt, err = k.processors.ProcessEvent(evt)
 	if err != nil {
-		if kerrors.IsCancelUpstreamKevent(err) {
-			upstreamCancellations.Add(1)
-			return nil
-		}
 		return err
 	}
-	return evts.Publish(k.publishEvent)
-}
-
-func (k *kstreamConsumer) publishEvent(e *kevent.Kevent) error {
-	// try to drop events from excluded processes
-	proc := k.psnapshotter.Find(e.PID)
-	if k.config.Kstream.ExcludeImage(proc) {
-		e.Release()
-		excludedProcs.Add(1)
+	if evt.WaitEnqueue {
 		return nil
 	}
-	// associate process' state with the kernel event. We only override the process'
-	// state if it hasn't been set previously like in the situation where captures
-	// are being taken. The kernel events that construct the process' snapshot also
-	// have attached process state, so simply by replaying the flow of these events
-	// we are able to reconstruct system-wide process state.
-	if e.PS == nil {
-		e.PS = proc
-	}
-	if k.isEventDropped(e) {
-		e.Release()
+	if k.isEventDropped(evt) {
+		evt.Release()
+		keventsDropped.Add(1)
 		return nil
 	}
-	// increment sequence
-	if !e.IsState() {
+	ok, proc := k.psnap.Find(evt.PID)
+	if !ok {
+		k.psnap.Put(proc)
+	}
+	// Associate process' state with the event.
+	// We only override the process' state if it hasn't
+	// been set previously such as in the situation where
+	// captures are being taken. Events that construct
+	// the process' snapshot also have attached process
+	// state, so simply by replaying the flow of these
+	// events we are able to reconstruct system-wide
+	// process state.
+	if evt.PS == nil {
+		evt.PS = proc
+	}
+	// Increment sequence
+	if !evt.IsState() {
 		k.sequencer.Increment()
 	}
+	// Invoke callback function
 	if k.eventCallback != nil {
-		return k.eventCallback(e)
-	}
-	k.kevts <- e
+		return k.eventCallback(evt)
+	}
+	k.kevts <- evt
 	keventsEnqueued.Add(1)
 	return nil
-}
-
-// isEventDropped discards the event before it hits the output channel.
-// Dropping an event occurs if any of the following conditions
-// are met:
-//
-// - event is solely used for building internal state of either
-// needs to be stored in the capture file for the purpose of restoring
-// the state
-// - process that produced the event is fibratus itself
-// - event is present in the exclude list, and thus it is always dropped
-// - finally, the event is handled by the CLI filter
-func (k *kstreamConsumer) isEventDropped(e *kevent.Kevent) bool {
-	// drop events used for state management unless we're
-	// writing to capture. Also, drop duplicate rundown events
-	if e.IsState() && !k.capture {
-		return true
-	}
-	if e.IsRundown() && e.IsRundownProcessed() {
-		return true
-	}
-	// ignores anything produced by fibratus process
-	if e.CurrentPid() {
-		return true
-	}
-	// discard excluded event types
-	if k.config.Kstream.ExcludeKevent(e) {
-		excludedKevents.Add(1)
-		return true
-	}
-	// fallback to CLI filter
-	if k.filter != nil {
-		return !k.filter.Run(e)
-	}
-	return false
 }