<<<<<<< HEAD
- group: Process executions
  enabled: true
  rules:
    - name: Kill calc.exe process
      condition: kevt.name = 'CreateProcess' and ps.child.name = 'calc.exe'
      severity: critical
      action:
      - name: kill
        pid: ps.child.pid
      min-engine-version: 2.0.0
=======
- group: Process executions
  enabled: true
  rules:
    - name: Kill calc.exe process
      condition: kevt.name = 'CreateProcess' and ps.child.name = 'calc.exe'
      severity: critical
      action:
      - name: kill
        pid: ps.child.pid
      min-engine-version: 2.0.0
>>>>>>> 13f15a06
<|MERGE_RESOLUTION|>--- conflicted
+++ resolved
@@ -1,4 +1,3 @@
-<<<<<<< HEAD
 - group: Process executions
   enabled: true
   rules:
@@ -8,16 +7,4 @@
       action:
       - name: kill
         pid: ps.child.pid
-      min-engine-version: 2.0.0
-=======
-- group: Process executions
-  enabled: true
-  rules:
-    - name: Kill calc.exe process
-      condition: kevt.name = 'CreateProcess' and ps.child.name = 'calc.exe'
-      severity: critical
-      action:
-      - name: kill
-        pid: ps.child.pid
-      min-engine-version: 2.0.0
->>>>>>> 13f15a06
+      min-engine-version: 2.0.0