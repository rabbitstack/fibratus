- group: network events
  enabled: true
  rules:
    - name: match https connections
      condition:  kevt.name = 'Recv' and net.dport = 443
<<<<<<< HEAD
      output: "%ps.name process received data on port %net.dport"
      severity: critical
=======
      action: |
        {{ $text := cat .Kevt.PS.Name "process received data on port" .Kevt.Kparams.dport }}
        {{ emit . "Test alert" $text "critical" "tag1" "tag2" }}
      min-engine-version: 2.0.0
>>>>>>> af991623
    - name: Windows error reporting/telemetry, WMI provider host
      condition:  kevt.name = 'Recv' and ps.comm startswith
        (
          ' \"C:\\Windows\\system32\\wermgr.exe\\" \"-queuereporting_svc\" ',
          'C:\\Windows\\system32\\DllHost.exe /Processid'
        )
<<<<<<< HEAD
  tags:
    - tag1
    - tag2
=======
      min-engine-version: 2.0.0
>>>>>>> af991623
<|MERGE_RESOLUTION|>--- conflicted
+++ resolved
@@ -3,25 +3,17 @@
   rules:
     - name: match https connections
       condition:  kevt.name = 'Recv' and net.dport = 443
-<<<<<<< HEAD
       output: "%ps.name process received data on port %net.dport"
       severity: critical
-=======
-      action: |
-        {{ $text := cat .Kevt.PS.Name "process received data on port" .Kevt.Kparams.dport }}
-        {{ emit . "Test alert" $text "critical" "tag1" "tag2" }}
       min-engine-version: 2.0.0
->>>>>>> af991623
     - name: Windows error reporting/telemetry, WMI provider host
       condition:  kevt.name = 'Recv' and ps.comm startswith
         (
           ' \"C:\\Windows\\system32\\wermgr.exe\\" \"-queuereporting_svc\" ',
           'C:\\Windows\\system32\\DllHost.exe /Processid'
         )
-<<<<<<< HEAD
+      min-engine-version: 2.0.0
   tags:
     - tag1
     - tag2
-=======
-      min-engine-version: 2.0.0
->>>>>>> af991623
+
