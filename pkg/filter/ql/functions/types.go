/*
 * Copyright 2020-2021 by Nedim Sabic Sabic
 * https://www.fibratus.io
 * All Rights Reserved.
 *
 * Licensed under the Apache License, Version 2.0 (the "License");
 * you may not use this file except in compliance with the License.
 * You may obtain a copy of the License at
 *
 *  http://www.apache.org/licenses/LICENSE-2.0
 *
 * Unless required by applicable law or agreed to in writing, software
 * distributed under the License is distributed on an "AS IS" BASIS,
 * WITHOUT WARRANTIES OR CONDITIONS OF ANY KIND, either express or implied.
 * See the License for the specific language governing permissions and
 * limitations under the License.
 */

package functions

const maxArgs = 1 << 5

// Fn is the type alias for function definitions.
type Fn uint16

const (
	// CIDRContainsFn identifies the CIDR_CONTAINS function
	CIDRContainsFn Fn = iota + 1
	// MD5Fn represents the MD5 function
	MD5Fn
	// ConcatFn represents the CONCAT function
	ConcatFn
	// LtrimFn represents the LTRIM function
	LtrimFn
	// RtrimFn represents the RTRIM function
	RtrimFn
	// LowerFn represents the LOWER function
	LowerFn
	// UpperFn represents the UPPER function
	UpperFn
	// ReplaceFn represents the REPLACE function
	ReplaceFn
	// SplitFn represents the SPLIT function
	SplitFn
	// LengthFn represents the LENGTH function
	LengthFn
	// IndexOfFn represents the INDEXOF function
	IndexOfFn
	// SubstrFn represents the SUBSTR function
	SubstrFn
	// EntropyFn represents the ENTROPY function
	EntropyFn
	// RegexFn represents the REGEX function
	RegexFn
	// IsMinidumpFn represents the ISMINIDUMP function
	IsMinidumpFn
<<<<<<< HEAD
	// YaraFn represents the YARA function
	YaraFn
=======
	// BaseFn represents the BASE function
	BaseFn
	// DirFn represents the DIR function
	DirFn
	// SymlinkFn represents the SYMLINK function
	SymlinkFn
	// ExtFn represents the EXT function
	ExtFn
	// GlobFn represents the GLOB function
	GlobFn
	// IsAbsFn represents the IS_ABS function
	IsAbsFn
	// VolumeFn represents the VOLUME function
	VolumeFn
	// GetRegValueFn represents the GET_REG_VALUE function
	GetRegValueFn
>>>>>>> a6d30eb4
)

// ArgType is the type alias for the argument value type.
type ArgType uint8

// ArgsValidation is a function for the custom argument validation logic.
type ArgsValidation func(args []string) error

const (
	// String represents the string argument type.
	String ArgType = iota
	// Number represents the scalar argument type.
	Number
	// IP represents the IP argument type.
	IP
	// Field represents the argument type that is derived
	// from the field literal. Field literal values can
	// be simple primitive types.
	Field
	// Func represents the argument type that is derived
	// from the function return value.
	Func
	// Slice represents the string slice argument type.
	Slice
	// Bool represents the boolean argument type.
	Bool
	// Unknown is the unknown argument type.
	Unknown
)

// String returns the argument type as a string value.
func (typ ArgType) String() string {
	switch typ {
	case String:
		return "string"
	case Number:
		return "number"
	case IP:
		return "ip"
	case Field:
		return "field"
	case Func:
		return "func"
	case Slice:
		return "slice"
	case Bool:
		return "bool"
	}
	return "unknown"
}

// FunctionDesc contains the function signature that
// particular filter function has to satisfy.
type FunctionDesc struct {
	Name               Fn
	Args               []FunctionArgDesc
	ArgsValidationFunc ArgsValidation
}

// RequiredArgs returns the number of the required function args.
func (f FunctionDesc) RequiredArgs() int {
	var nargs int
	for _, arg := range f.Args {
		if arg.Required {
			nargs++
		}
	}
	return nargs
}

// FunctionArgDesc described each function argument.
type FunctionArgDesc struct {
	Keyword  string
	Required bool
	Types    []ArgType
}

// ContainsType returns true if the argument satisfies the given argument type.
func (arg FunctionArgDesc) ContainsType(typ ArgType) bool {
	for _, t := range arg.Types {
		if t == typ {
			return true
		}
	}
	return false
}

// String returns the function name in upper case.
func (f Fn) String() string {
	switch f {
	case CIDRContainsFn:
		return "CIDR_CONTAINS"
	case MD5Fn:
		return "MD5"
	case ConcatFn:
		return "CONCAT"
	case LtrimFn:
		return "LTRIM"
	case RtrimFn:
		return "RTRIM"
	case LowerFn:
		return "LOWER"
	case UpperFn:
		return "UPPER"
	case ReplaceFn:
		return "REPLACE"
	case SplitFn:
		return "SPLIT"
	case LengthFn:
		return "LENGTH"
	case IndexOfFn:
		return "INDEXOF"
	case SubstrFn:
		return "SUBSTR"
	case EntropyFn:
		return "ENTROPY"
	case RegexFn:
		return "REGEX"
	case IsMinidumpFn:
		return "IS_MINIDUMP"
<<<<<<< HEAD
	case YaraFn:
		return "YARA"
=======
	case BaseFn:
		return "BASE"
	case DirFn:
		return "DIR"
	case ExtFn:
		return "EXT"
	case GlobFn:
		return "GLOB"
	case IsAbsFn:
		return "IS_ABS"
	case VolumeFn:
		return "VOLUME"
	case GetRegValueFn:
		return "GET_REG_VALUE"
>>>>>>> a6d30eb4
	default:
		return "UNDEFINED"
	}
}

// parseString yields a string value from the specific position in the args slice.
func parseString(index int, args []interface{}) string {
	if index > len(args) {
		return ""
	}
	s, ok := args[index].(string)
	if !ok {
		return ""
	}
	return s
}<|MERGE_RESOLUTION|>--- conflicted
+++ resolved
@@ -54,10 +54,6 @@
 	RegexFn
 	// IsMinidumpFn represents the ISMINIDUMP function
 	IsMinidumpFn
-<<<<<<< HEAD
-	// YaraFn represents the YARA function
-	YaraFn
-=======
 	// BaseFn represents the BASE function
 	BaseFn
 	// DirFn represents the DIR function
@@ -74,7 +70,8 @@
 	VolumeFn
 	// GetRegValueFn represents the GET_REG_VALUE function
 	GetRegValueFn
->>>>>>> a6d30eb4
+	// YaraFn represents the YARA function
+	YaraFn
 )
 
 // ArgType is the type alias for the argument value type.
@@ -195,10 +192,6 @@
 		return "REGEX"
 	case IsMinidumpFn:
 		return "IS_MINIDUMP"
-<<<<<<< HEAD
-	case YaraFn:
-		return "YARA"
-=======
 	case BaseFn:
 		return "BASE"
 	case DirFn:
@@ -213,7 +206,8 @@
 		return "VOLUME"
 	case GetRegValueFn:
 		return "GET_REG_VALUE"
->>>>>>> a6d30eb4
+	case YaraFn:
+		return "YARA"
 	default:
 		return "UNDEFINED"
 	}
