--- conflicted
+++ resolved
@@ -54,10 +54,6 @@
 	RegexFn
 	// IsMinidumpFn represents the ISMINIDUMP function
 	IsMinidumpFn
-<<<<<<< HEAD
-	// GetRegValueFn represents the GET_REG_VALUE function
-	GetRegValueFn
-=======
 	// BaseFn represents the BASE function
 	BaseFn
 	// DirFn represents the DIR function
@@ -72,7 +68,8 @@
 	IsAbsFn
 	// VolumeFn represents the VOLUME function
 	VolumeFn
->>>>>>> c715a47f
+	// GetRegValueFn represents the GET_REG_VALUE function
+	GetRegValueFn
 )
 
 // ArgType is the type alias for the argument value type.
@@ -193,10 +190,6 @@
 		return "REGEX"
 	case IsMinidumpFn:
 		return "IS_MINIDUMP"
-<<<<<<< HEAD
-	case GetRegValueFn:
-		return "GET_REG_VALUE"
-=======
 	case BaseFn:
 		return "BASE"
 	case DirFn:
@@ -209,7 +202,8 @@
 		return "IS_ABS"
 	case VolumeFn:
 		return "VOLUME"
->>>>>>> c715a47f
+	case GetRegValueFn:
+		return "GET_REG_VALUE"
 	default:
 		return "UNDEFINED"
 	}
