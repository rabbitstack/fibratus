/*
 * Copyright 2020-2021 by Nedim Sabic Sabic
 * https://www.fibratus.io
 * All Rights Reserved.
 *
 * Licensed under the Apache License, Version 2.0 (the "License");
 * you may not use this file except in compliance with the License.
 * You may obtain a copy of the License at
 *
 *  http://www.apache.org/licenses/LICENSE-2.0
 *
 * Unless required by applicable law or agreed to in writing, software
 * distributed under the License is distributed on an "AS IS" BASIS,
 * WITHOUT WARRANTIES OR CONDITIONS OF ANY KIND, either express or implied.
 * See the License for the specific language governing permissions and
 * limitations under the License.
 */

package filter

import (
	"errors"
	"github.com/rabbitstack/fibratus/pkg/filter/fields"
	"github.com/rabbitstack/fibratus/pkg/kevent"
	"github.com/rabbitstack/fibratus/pkg/kevent/kparams"
<<<<<<< HEAD
=======
	"reflect"
>>>>>>> d3a4a0fd
)

var (
	// ErrPsNil indicates the process state associated with the event is not initialized
	ErrPsNil = errors.New("process state is nil")
)

// kevtAccessor extracts generic event values.
type kevtAccessor struct{}
<<<<<<< HEAD

func (k *kevtAccessor) canAccess(kevt *kevent.Kevent, filter *filter) bool {
	return true
}
=======
>>>>>>> d3a4a0fd

func newKevtAccessor() accessor {
	return &kevtAccessor{}
}

const timeFmt = "15:04:05"
const dateFmt = "2006-01-02"

func (k *kevtAccessor) get(f fields.Field, kevt *kevent.Kevent) (kparams.Value, error) {
	switch f {
	case fields.KevtSeq:
		return kevt.Seq, nil
	case fields.KevtPID:
		return kevt.PID, nil
	case fields.KevtTID:
		return kevt.Tid, nil
	case fields.KevtCPU:
		return kevt.CPU, nil
	case fields.KevtName:
		return kevt.Name, nil
	case fields.KevtCategory:
		return string(kevt.Category), nil
	case fields.KevtDesc:
		return kevt.Description, nil
	case fields.KevtHost:
		return kevt.Host, nil
	case fields.KevtTime:
		return kevt.Timestamp.Format(timeFmt), nil
	case fields.KevtTimeHour:
		return uint8(kevt.Timestamp.Hour()), nil
	case fields.KevtTimeMin:
		return uint8(kevt.Timestamp.Minute()), nil
	case fields.KevtTimeSec:
		return uint8(kevt.Timestamp.Second()), nil
	case fields.KevtTimeNs:
		return kevt.Timestamp.UnixNano(), nil
	case fields.KevtDate:
		return kevt.Timestamp.Format(dateFmt), nil
	case fields.KevtDateDay:
		return uint8(kevt.Timestamp.Day()), nil
	case fields.KevtDateMonth:
		return uint8(kevt.Timestamp.Month()), nil
	case fields.KevtDateTz:
		tz, _ := kevt.Timestamp.Zone()
		return tz, nil
	case fields.KevtDateYear:
		return uint32(kevt.Timestamp.Year()), nil
	case fields.KevtDateWeek:
		_, week := kevt.Timestamp.ISOWeek()
		return uint8(week), nil
	case fields.KevtDateWeekday:
		return kevt.Timestamp.Weekday().String(), nil
	case fields.KevtNparams:
		return uint64(kevt.Kparams.Len()), nil
	default:
		if f.IsKevtArgMap() {
			name, _ := captureInBrackets(f.String())
			return kevt.Kparams.Get(name)
		}
		return nil, nil
	}
}

// narrowAccessors dynamically disables filter accessors by walking
// the fields declared in the expression. The field can be expressed
// as a regular LHS/RHS component, used as a function parameter or
// referenced in the bound field.
func (f *filter) narrowAccessors() {
	var (
		removeKevtAccessor     = true
		removePsAccessor       = true
		removeThreadAccessor   = true
		removeImageAccessor    = true
		removeFileAccessor     = true
		removeRegistryAccessor = true
		removeNetworkAccessor  = true
		removeHandleAccessor   = true
		removePEAccessor       = true
	)
	allFields := make([]fields.Field, 0)
	allFields = append(allFields, f.fields...)
	for _, field := range f.boundFields {
		allFields = append(allFields, field.Field())
	}
	for _, field := range allFields {
		switch {
		case field.IsKevtField():
			removeKevtAccessor = false
		case field.IsPsField():
			removePsAccessor = false
		case field.IsThreadField():
			removeThreadAccessor = false
		case field.IsImageField():
			removeImageAccessor = false
		case field.IsFileField():
			removeFileAccessor = false
		case field.IsRegistryField():
			removeRegistryAccessor = false
		case field.IsNetworkField():
			removeNetworkAccessor = false
		case field.IsHandleField():
			removeHandleAccessor = false
		case field.IsPeField():
			removePEAccessor = false
		}
	}
	if removeKevtAccessor {
		f.removeAccessor(&kevtAccessor{})
	}
	if removePsAccessor {
		f.removeAccessor(&psAccessor{})
	}
	if removeThreadAccessor {
		f.removeAccessor(&threadAccessor{})
	}
	if removeImageAccessor {
		f.removeAccessor(&imageAccessor{})
	}
	if removeFileAccessor {
		f.removeAccessor(&fileAccessor{})
	}
	if removeRegistryAccessor {
		f.removeAccessor(&registryAccessor{})
	}
	if removeNetworkAccessor {
		f.removeAccessor(&networkAccessor{})
	}
	if removeHandleAccessor {
		f.removeAccessor(&handleAccessor{})
	}
	if removePEAccessor {
		f.removeAccessor(&peAccessor{})
	}
}

func (f *filter) removeAccessor(removed accessor) {
	for i, accessor := range f.accessors {
		if reflect.TypeOf(accessor) == reflect.TypeOf(removed) {
			f.accessors = append(f.accessors[:i], f.accessors[i+1:]...)
		}
	}
}<|MERGE_RESOLUTION|>--- conflicted
+++ resolved
@@ -23,10 +23,7 @@
 	"github.com/rabbitstack/fibratus/pkg/filter/fields"
 	"github.com/rabbitstack/fibratus/pkg/kevent"
 	"github.com/rabbitstack/fibratus/pkg/kevent/kparams"
-<<<<<<< HEAD
-=======
 	"reflect"
->>>>>>> d3a4a0fd
 )
 
 var (
@@ -36,13 +33,6 @@
 
 // kevtAccessor extracts generic event values.
 type kevtAccessor struct{}
-<<<<<<< HEAD
-
-func (k *kevtAccessor) canAccess(kevt *kevent.Kevent, filter *filter) bool {
-	return true
-}
-=======
->>>>>>> d3a4a0fd
 
 func newKevtAccessor() accessor {
 	return &kevtAccessor{}
