/*
 * Copyright 2020-2021 by Nedim Sabic Sabic
 * https://www.fibratus.io
 * All Rights Reserved.
 *
 * Licensed under the Apache License, Version 2.0 (the "License");
 * you may not use this file except in compliance with the License.
 * You may obtain a copy of the License at
 *
 *  http://www.apache.org/licenses/LICENSE-2.0
 *
 * Unless required by applicable law or agreed to in writing, software
 * distributed under the License is distributed on an "AS IS" BASIS,
 * WITHOUT WARRANTIES OR CONDITIONS OF ANY KIND, either express or implied.
 * See the License for the specific language governing permissions and
 * limitations under the License.
 */

package filter

import (
	"context"
	"expvar"
	"fmt"
	fsm "github.com/qmuntal/stateless"
	"github.com/rabbitstack/fibratus/pkg/filter/action"
	"github.com/rabbitstack/fibratus/pkg/filter/fields"
	"github.com/rabbitstack/fibratus/pkg/kevent/kparams"
	"github.com/rabbitstack/fibratus/pkg/kevent/ktypes"
	"github.com/rabbitstack/fibratus/pkg/ps"
	"github.com/rabbitstack/fibratus/pkg/util/atomic"
	"github.com/rabbitstack/fibratus/pkg/util/hashers"
	"github.com/rabbitstack/fibratus/pkg/util/version"
	"net"
	"sort"
	"strings"
	"time"

	semver "github.com/hashicorp/go-version"
	"github.com/rabbitstack/fibratus/pkg/config"
	"github.com/rabbitstack/fibratus/pkg/kevent"
	log "github.com/sirupsen/logrus"
)

// maxOutstandingPartials determines the maximum number of partials per sequence index
const maxOutstandingPartials = 1000

var (
	filterMatches     = expvar.NewMap("filter.matches")
	filterGroupsCount = expvar.NewInt("filter.groups.count")
	filtersCount      = expvar.NewInt("filter.filters.count")

	matchTransitionErrors = expvar.NewInt("sequence.match.transition.errors")
	partialsPerSequence   = expvar.NewMap("sequence.partials.count")
	partialExpirations    = expvar.NewMap("sequence.partial.expirations")

	ErrInvalidFilter = func(rule, group string, err error) error {
		return fmt.Errorf("syntax error in rule %q located in %q group: \n%v", rule, group, err)
	}
<<<<<<< HEAD
	ErrRuleAction = func(rule string, err error) error {
		return fmt.Errorf("fail to execute action for %q rule: %v", rule, err)
=======
	ErrIncompatibleFilter = func(rule, v string) error {
		return fmt.Errorf("rule %q needs engine version [%s] but current version is [%s]", rule, v, version.Get())
	}
	ErrMalformedMinEngineVer = func(rule, v string, err error) error {
		return fmt.Errorf("rule %q has a malformed minimum engine version: %s: %v", rule, v, err)
>>>>>>> af991623
	}
)

var (
	// sequenceTerminalState represents the final state in the FSM.
	// This state is transitioned when the last rule in the group
	// produces a match
	sequenceTerminalState = fsm.State("terminal")
	// sequenceDeadlineState represents the state to which other
	// states transition if the rule's max span is reached
	sequenceDeadlineState = fsm.State("deadline")
	// sequenceExpiredState designates the state to which other
	// states transition when the sequence is expired
	sequenceExpiredState = fsm.State("expired")

	// transitions for match, cancel, reset, and expire triggers
	matchTransition  = fsm.Trigger("match")
	cancelTransition = fsm.Trigger("cancel")
	resetTransition  = fsm.Trigger("reset")
	expireTransition = fsm.Trigger("expire")
)

// Rules stores the compiled filter groups
// and for each incoming event, it applies
// the corresponding filtering policies to
// the event, dropping the event or passing
// it accordingly. If the filter rule has
// an action, the former is executed when the
// rule fires.
type Rules struct {
	groups map[uint32]filterGroups
	config *config.Config
	psnap  ps.Snapshotter

	matches []*ruleMatch
}

type ruleMatch struct {
	ctx *config.ActionContext
}

type filterGroup struct {
	group   config.FilterGroup
	filters []*compiledFilter
}

type compiledFilter struct {
	filter Filter
	ss     *sequenceState
	config *config.FilterConfig
}

// sequenceState represents the state of the
// ordered sequence of multiple events that
// may have time-frame constraints. A deterministic
// finite state machine tracks the matching status of
// each rule (state) in the machine.
type sequenceState struct {
	name    string
	maxSpan time.Duration

	// partials keeps the state of all matched events per expression
	partials map[uint16][]*kevent.Kevent
	// matches stores only the event that matched
	// the upstream partials. These events will be propagated
	// in the rule action context
	matches map[uint16]*kevent.Kevent

	fsm *fsm.StateMachine

	// rule to rule index mapping. Indices start at 1
	idxs          map[fsm.State]uint16
	spanDeadlines map[fsm.State]*time.Timer
	inDeadline    atomic.Bool
	inExpired     bool
	initialState  fsm.State

	// matchedRules keeps the mapping between rule indexes and
	// their matches.
	matchedRules map[uint16]bool
}

func newSequenceState(name, initialState string, maxSpan time.Duration) *sequenceState {
	ss := &sequenceState{
		name:          name,
		maxSpan:       maxSpan,
		partials:      make(map[uint16][]*kevent.Kevent),
		matchedRules:  make(map[uint16]bool),
		matches:       make(map[uint16]*kevent.Kevent),
		idxs:          make(map[fsm.State]uint16),
		spanDeadlines: make(map[fsm.State]*time.Timer),
		initialState:  fsm.State(initialState),
		inDeadline:    atomic.MakeBool(false),
	}

	ss.initFSM(initialState)

	return ss
}

func (s *sequenceState) events() []*kevent.Kevent {
	events := make([]*kevent.Kevent, 0, len(s.matches))
	for _, e := range s.matches {
		events = append(events, e)
	}
	sort.Slice(events, func(i, j int) bool { return events[i].Timestamp.Before(events[j].Timestamp) })
	return events
}

func (s *sequenceState) isStateSchedulable(state fsm.State) bool {
	return state != s.initialState && state != sequenceTerminalState && state != sequenceExpiredState && state != sequenceDeadlineState
}

func (s *sequenceState) initFSM(initialState string) {
	s.fsm = fsm.NewStateMachine(initialState)
	s.fsm.OnTransitioned(func(ctx context.Context, transition fsm.Transition) {
		// schedule span deadline for the current state unless initial/meta states
		if s.maxSpan != 0 && s.isStateSchedulable(s.currentState()) {
			log.Debugf("scheduling max span deadline of %v for rule %s", s.maxSpan, s.currentState())
			s.scheduleMaxSpanDeadline(s.currentState(), s.maxSpan)
		}
		// if the sequence was deadlined/expired, we can disable the deadline
		// status when the first rule in the sequence is reevaluated
		if transition.Source == s.initialState && s.inDeadline.Load() {
			s.inDeadline.Store(false)
		}
		if transition.Source == s.initialState && s.inExpired {
			s.inExpired = false
		}
		// clear state in case of expire/deadline transitions
		if transition.Trigger == cancelTransition ||
			transition.Trigger == expireTransition {
			s.clear()
		}
		if transition.Trigger == matchTransition {
			log.Debugf("state trigger from rule [%s]", transition.Source)
			// a match occurred from current to next state.
			// Stop deadline execution for the old current state
			if span, ok := s.spanDeadlines[transition.Source]; ok {
				log.Debugf("stopped max span deadline for rule %s", transition.Source)
				span.Stop()
				delete(s.spanDeadlines, transition.Source)
			}
			// save rule match
			s.matchedRules[s.idxs[transition.Source]] = true
		}
	})
}

func (s *sequenceState) matchTransition(rule string, kevt *kevent.Kevent) error {
	shouldFire := !s.matchedRules[s.idxs[rule]]
	if shouldFire {
		return s.fsm.Fire(matchTransition, kevt)
	}
	return nil
}

func (s *sequenceState) cancelTransition(rule fsm.State) error {
	return s.fsm.Fire(cancelTransition, rule)
}

func (s *sequenceState) expireTransition() error {
	return s.fsm.Fire(expireTransition)
}

func (s *sequenceState) isTerminalState() bool {
	isFinal := s.currentState() == sequenceTerminalState
	if isFinal {
		err := s.fsm.Fire(resetTransition)
		if err != nil {
			log.Warnf("unable to transition to initial state: %v", err)
		}
	}
	return isFinal
}

func (s *sequenceState) isInitialState() bool {
	return s.currentState() == s.initialState
}

func (s *sequenceState) currentState() fsm.State {
	return s.fsm.MustState()
}

func (s *sequenceState) addPartial(rule string, kevt *kevent.Kevent) {
	i := s.idxs[rule]
	if len(s.partials[i]) > maxOutstandingPartials {
		log.Warnf("max partials encountered in sequence %s slot [%d]. "+
			"Dropping incoming partial", s.name, s.idxs[rule])
		return
	}
	key := kevt.PartialKey()
	if key != 0 {
		for _, p := range s.partials[i] {
			if key == p.PartialKey() {
				log.Debugf("%s event tuple already in sequence state", kevt.Name)
				return
			}
		}
	}
	log.Debugf("adding partial to slot [%d] for rule %q: %s", i, rule, kevt)
	partialsPerSequence.Add(s.name, 1)
	s.partials[i] = append(s.partials[i], kevt)
}

func (s *sequenceState) isAfter(rule string, kevt *kevent.Kevent) bool {
	i := s.idxs[rule]
	if len(s.partials[i]) == 0 {
		return true
	}
	return kevt.Timestamp.After(s.partials[i][len(s.partials[i])-1].Timestamp)
}

func (s *sequenceState) clear() {
	s.partials = make(map[uint16][]*kevent.Kevent)
	s.matches = make(map[uint16]*kevent.Kevent)
	s.matchedRules = make(map[uint16]bool)
	s.spanDeadlines = make(map[fsm.State]*time.Timer)
	partialsPerSequence.Delete(s.name)
}

func compareSeqJoin(s1, s2 any) bool {
	if s1 == nil || s2 == nil {
		return false
	}
	switch v := s1.(type) {
	case string:
		s, ok := s2.(string)
		if !ok {
			return false
		}
		return strings.EqualFold(v, s)
	case uint8:
		n, ok := s2.(uint8)
		if !ok {
			return false
		}
		return v == n
	case uint16:
		n, ok := s2.(uint16)
		if !ok {
			return false
		}
		return v == n
	case uint32:
		n, ok := s2.(uint32)
		if !ok {
			return false
		}
		return v == n
	case uint64:
		n, ok := s2.(uint64)
		if !ok {
			return false
		}
		return v == n
	case int:
		n, ok := s2.(int)
		if !ok {
			return false
		}
		return v == n
	case uint:
		n, ok := s2.(uint)
		if !ok {
			return false
		}
		return v == n
	case net.IP:
		ip, ok := s2.(net.IP)
		if !ok {
			return false
		}
		return v.Equal(ip)
	}
	return false
}

// next determines whether the next rule in the
// sequence should be evaluated. The rule is evaluated
// if its upstream sequence rule produced a match and
// the sequence is not stuck in deadline or expired state.
func (s *sequenceState) next(i int) bool {
	// always evaluate the first rule in the sequence
	if i == 0 {
		return true
	}
	return s.matchedRules[uint16(i)] && !s.inDeadline.Load() && !s.inExpired
}

func (s *sequenceState) scheduleMaxSpanDeadline(rule fsm.State, maxSpan time.Duration) {
	t := time.AfterFunc(maxSpan, func() {
		inState, _ := s.fsm.IsInState(rule)
		if inState {
			log.Infof("max span of %v exceded for rule %s", maxSpan, rule)
			s.inDeadline.Store(true)
			// transitions to deadline state
			err := s.cancelTransition(rule)
			if err != nil {
				s.inDeadline.Store(false)
				log.Warnf("deadline transition failed: %v", err)
			}
			// transitions from deadline state to initial state
			err = s.fsm.Fire(resetTransition)
			if err != nil {
				log.Warnf("unable to transition to initial state: %v", err)
			}
		}
	})
	s.spanDeadlines[rule] = t
}

func (s *sequenceState) expire(e *kevent.Kevent) bool {
	if !e.IsTerminateProcess() {
		return false
	}
	canExpire := func(lhs, rhs *kevent.Kevent) bool {
		if lhs.Type == ktypes.CreateProcess {
			p1, _ := lhs.Kparams.GetPid()
			p2, _ := rhs.Kparams.GetPid()
			return p1 == p2
		}
		return lhs.PID == rhs.PID
	}
	for _, idx := range s.idxs {
		for i := len(s.partials[idx]) - 1; i >= 0; i-- {
			if len(s.partials[idx]) > 0 && !canExpire(s.partials[idx][i], e) {
				continue
			}
			// if downstream rule didn't match, and the prev condition
			// is referencing a CreateProcess event for which we just
			// got the termination event, it is safe to expire all pending
			// partials and dispose the state
			matched := s.matchedRules[idx+1]
			if !matched {
				log.Debugf("removing event originated from %s (%d) "+
					"in partials pertaining to sequence [%s]",
					e.Kparams.MustGetString(kparams.ProcessName),
					e.Kparams.MustGetPid(),
					s.name)
				// remove partial event from the corresponding slot
				s.partials[idx] = append(
					s.partials[idx][:i],
					s.partials[idx][i+1:]...)
				partialsPerSequence.Add(s.name, -1)

				if len(s.partials[idx]) == 0 {
					log.Infof("%q sequence expired. All partials retracted", s.name)
					partialExpirations.Add(s.name, 1)
					s.inExpired = true
					err := s.expireTransition()
					if err != nil {
						s.inExpired = false
						log.Warnf("expire transition failed: %v", err)
					}
					// transitions from expired state to initial state
					err = s.fsm.Fire(resetTransition)
					if err != nil {
						log.Warnf("unable to transition to initial state: %v", err)
					}
					return true
				}
			}
		}
	}
	return false
}

func newFilterGroup(g config.FilterGroup, filters []*compiledFilter) *filterGroup {
	return &filterGroup{group: g, filters: filters}
}

func newCompiledFilter(f Filter, filterConfig *config.FilterConfig, ss *sequenceState) *compiledFilter {
	return &compiledFilter{config: filterConfig, filter: f, ss: ss}
}

// isScoped determines if this filter is scoped, i.e. it has the event name or category
// conditions.
func (f compiledFilter) isScoped() bool {
	for name := range f.filter.GetStringFields() {
		if name == fields.KevtName || name == fields.KevtCategory {
			return true
		}
	}
	return false
}

// run execute the filter with either simple or sequence expressions.
func (f compiledFilter) run(kevt *kevent.Kevent, i int) bool {
	if f.ss != nil {
		return f.filter.RunSequence(kevt, uint16(i), f.ss.partials)
	}
	return f.filter.Run(kevt)
}

type filterGroups []*filterGroup

func (r *Rules) isGroupMapped(scopeHash, groupHash uint32) bool {
	for h, groups := range r.groups {
		for _, g := range groups {
			if h == scopeHash && g.group.Hash() == groupHash {
				return true
			}
		}
	}
	return false
}

// NewRules produces a fresh rules engine instance.
func NewRules(psnap ps.Snapshotter, config *config.Config) *Rules {
	rules := &Rules{
		groups:  make(map[uint32]filterGroups),
		matches: make([]*ruleMatch, 0),
		psnap:   psnap,
		config:  config,
	}
	return rules
}

// Compile loads macros and rule groups from all
// indicated resources and creates the rules for
// each filter group. It also sets up the state
// machine transitions for sequence rules.
func (r *Rules) Compile() error {
	if err := r.config.Filters.LoadMacros(); err != nil {
		return err
	}
	if err := r.config.Filters.LoadGroups(); err != nil {
		return err
	}
	for _, group := range r.config.GetRuleGroups() {
		if group.IsDisabled() {
			log.Warnf("rule group [%s] disabled", group.Name)
			continue
		}

		filterGroupsCount.Add(1)
		filters := make([]*compiledFilter, 0, len(group.Rules))

		// compile filters and populate the groups. Additionally, for
		// sequence rules we have to configure the FSM states and
		// transitions
		for _, rule := range group.Rules {
			f := New(rule.Condition, r.config, WithPSnapshotter(r.psnap))
			err := f.Compile()
			if err != nil {
				return ErrInvalidFilter(rule.Name, group.Name, err)
			}
			// check version requirements
			if !version.IsDev() {
				minEngineVer, err := semver.NewSemver(rule.MinEngineVersion)
				if err != nil {
					return ErrMalformedMinEngineVer(rule.Name, rule.MinEngineVersion, err)
				}
				if minEngineVer.GreaterThan(version.Sem()) {
					return ErrIncompatibleFilter(rule.Name, rule.MinEngineVersion)
				}
			}
			for _, field := range f.GetFields() {
				deprecated, d := fields.IsDeprecated(field)
				if deprecated {
					log.Warnf("%s rule uses the [%s] field which "+
						"was deprecated starting from version %s. "+
						"Please consider migrating to %s field(s) "+
						"because [%s] will be removed in future versions.",
						rule.Name, field, d.Since, d.Fields, field)
				}
			}
			filtersCount.Add(1)
			filters = append(
				filters,
				newCompiledFilter(f, rule, configureFSM(group, f)),
			)
		}

		g := newFilterGroup(group, filters)
		log.Infof("loaded rule group [%s]. "+
			"Number of rules: %d",
			group.Name,
			len(filters))

		// traverse all filters in the groups and determine
		// the event type from the filter field name expression.
		// We end up with a map of rule groups indexed by event name
		// or event category hash which is used to collect all groups
		// for the inbound event
		for _, f := range filters {
			if !f.isScoped() {
				log.Warnf("%q rule in %q group doesn't have "+
					"event type or event category condition! "+
					"This may lead to rule being discarded by "+
					"the engine. Please consider narrowing the "+
					"scope of this rule by including the `kevt.name` "+
					"or `kevt.category` condition",
					f.config.Name, g.group.Name)
				continue
			}
			for name, values := range f.filter.GetStringFields() {
				for _, v := range values {
					if name == fields.KevtName || name == fields.KevtCategory {
						hash := hashers.FnvUint32([]byte(v))
						if r.isGroupMapped(hash, g.group.Hash()) {
							continue
						}
						r.groups[hash] = append(r.groups[hash], g)
					}
				}
			}
		}
	}
	return nil
}

func configureFSM(group config.FilterGroup, f Filter) *sequenceState {
	if !f.IsSequence() {
		return nil
	}
	seq := f.GetSequence()
	expressions := seq.Expressions
	if len(expressions) == 0 {
		return nil
	}
	initialState := expressions[0].Expr.String()
	seqState := newSequenceState(group.Name, initialState, seq.MaxSpan)
	// setup finite state machine states. The last rule
	// in the sequence transitions to the terminal state
	// if all rules match
	for i, expr := range expressions {
		n := expr.Expr.String()
		seqState.idxs[n] = uint16(i + 1)
		if i >= len(expressions)-1 {
			seqState.fsm.
				Configure(n).
				Permit(matchTransition, sequenceTerminalState).
				Permit(cancelTransition, sequenceDeadlineState).
				Permit(expireTransition, sequenceExpiredState)
		} else {
			seqState.fsm.
				Configure(n).
				Permit(matchTransition, expressions[i+1].Expr.String()).
				Permit(cancelTransition, sequenceDeadlineState).
				Permit(expireTransition, sequenceExpiredState)
		}
	}
	// configure reset transitions that are triggered
	// when the final state is reached of when a deadline
	// or sequence expiration happens
	seqState.fsm.
		Configure(sequenceTerminalState).
		Permit(resetTransition, initialState)
	seqState.fsm.
		Configure(sequenceDeadlineState).
		Permit(resetTransition, initialState)
	seqState.fsm.
		Configure(sequenceExpiredState).
		Permit(resetTransition, initialState)
	return seqState
}

func (r *Rules) appendMatch(f *config.FilterConfig, g config.FilterGroup, evts ...*kevent.Kevent) {
	for _, evt := range evts {
		evt.AddMeta(kevent.RuleNameKey, f.Name)
		evt.AddMeta(kevent.RuleGroupKey, g.Name)
		for k, v := range g.Labels {
			evt.AddMeta(kevent.MetadataKey(k), v)
		}
	}
	ctx := &config.ActionContext{
		Events: evts,
		Filter: f,
		Group:  g,
	}
	r.matches = append(r.matches, &ruleMatch{ctx: ctx})
}

func (r *Rules) clearMatches() {
	r.matches = make([]*ruleMatch, 0)
}

// hasGroups checks if rules were loaded into
// the engine. If there are no rules the event is
// forwarded to the aggregator.
func (r *Rules) hasGroups() bool { return len(r.groups) > 0 }

// findGroups collects all rule groups for a
// particular event type or category. If no rule
// groups are found the event is rejected from
// the aggregator batch.
func (r *Rules) findGroups(kevt *kevent.Kevent) filterGroups {
	groups1 := r.groups[kevt.Type.Hash()]
	groups2 := r.groups[kevt.Category.Hash()]
	if groups1 == nil && groups2 == nil {
		return nil
	}
	return append(groups1, groups2...)
}

func (r *Rules) ProcessEvent(evt *kevent.Kevent) (bool, error) {
	if !r.hasGroups() {
		return true, nil
	}
	return r.runRules(r.findGroups(evt), evt), nil
}

func (r *Rules) runSequence(kevt *kevent.Kevent, f *compiledFilter) bool {
	seq := f.filter.GetSequence()
	if seq == nil {
		return false
	}
	for i, expr := range seq.Expressions {
		// only try to evaluate the expression
		// if upstream expressions have matched
		if !f.ss.next(i) {
			continue
		}
		// prevent running the filter if the expression
		// can't be matched against the current event
		if !expr.IsEvaluable(kevt) {
			continue
		}
		rule := expr.Expr.String()
		matches := f.run(kevt, i)
		log.Debugf("sequence expression [%s] = %t", rule, matches)
		// append the partial and transition state machine
		if matches && f.ss.isAfter(rule, kevt) {
			f.ss.addPartial(rule, kevt)
			err := f.ss.matchTransition(rule, kevt)
			if err != nil {
				matchTransitionErrors.Add(1)
				log.Warnf("match transition failure: %v", err)
			}
		}
	}
	// if both the terminal state is reached and the partials
	// in the sequence state could be joined by the specified
	// field(s), the rule has matched successfully, and we can
	// collect all events involved in the rule match
	isTerminal := f.ss.isTerminalState()
	if isTerminal {
		nseqs := uint16(len(f.ss.partials))
		for i := uint16(1); i < nseqs+1; i++ {
			for _, outer := range f.ss.partials[i] {
				for _, inner := range f.ss.partials[i+1] {
					if compareSeqJoin(outer.SequenceBy(), inner.SequenceBy()) {
						f.ss.matches[i], f.ss.matches[i+1] = outer, inner
					}
				}
			}
		}
	}
	return isTerminal
}

func (r *Rules) triggerSequencesInGroup(e *kevent.Kevent, g *filterGroup) {
	for _, f := range g.filters {
		if !f.filter.IsSequence() || f.ss == nil {
			continue
		}
		if f.ss.expire(e) {
			continue
		}
		if r.runSequence(e, f) {
			r.appendMatch(f.config, g.group, f.ss.events()...)
			f.ss.clear()
		}
	}
}

func (r *Rules) runRules(groups filterGroups, kevt *kevent.Kevent) bool {
	for _, g := range groups {
		for i, f := range g.filters {
			var match bool
			if f.ss != nil {
				if f.ss.expire(kevt) {
					continue
				}
				match = r.runSequence(kevt, f)
			} else {
				match = f.run(kevt, i)
				if match {
					// transition sequence states since a match
					// in a simple rule could trigger multiple
					// matches in sequence rules
					r.triggerSequencesInGroup(kevt, g)
				}
			}
			if match {
				if f.ss != nil {
					r.appendMatch(f.config, g.group, f.ss.events()...)
					f.ss.clear()
				} else {
					r.appendMatch(f.config, g.group, kevt)
				}
				err := r.processActions()
				if err != nil {
					log.Errorf("unable to execute rule action: %v", err)
				}
				return true
			}
		}
	}
	return false
}

// processActions executes rule actions
// on behalf of rule matches. Actions are
// categorized into implicit and explicit
// actions.
// Sending an alert is an implicit action
// carried out each time there is a rule
// match. Other actions are executed if
// defined in the rule definition.
func (r *Rules) processActions() error {
	defer r.clearMatches()
	for _, m := range r.matches {
		f, g, evts := m.ctx.Filter, m.ctx.Group, m.ctx.Events
		filterMatches.Add(f.Name, 1)
		log.Debugf("rule [%s] in group [%s] matched", f.Name, g.Name)
		err := action.Emit(m.ctx, f.Name, InterpolateFields(f.Output, evts), f.Severity, g.Tags)
		if err != nil {
			return ErrRuleAction(f.Name, err)
		}

		actions, err := f.DecodeActions()
		if err != nil {
			return err
		}
		for _, act := range actions {
			switch act := act.(type) {
			case config.KillAction:
				pid := act.PidToInt(InterpolateFields("%"+act.Pid, evts))
				log.Infof("executing kill action: pid=%d rule=%s", pid, f.Name)
				if err := action.Kill(pid); err != nil {
					return ErrRuleAction(f.Name, err)
				}
			}
		}
	}
	return nil
}<|MERGE_RESOLUTION|>--- conflicted
+++ resolved
@@ -57,16 +57,14 @@
 	ErrInvalidFilter = func(rule, group string, err error) error {
 		return fmt.Errorf("syntax error in rule %q located in %q group: \n%v", rule, group, err)
 	}
-<<<<<<< HEAD
 	ErrRuleAction = func(rule string, err error) error {
 		return fmt.Errorf("fail to execute action for %q rule: %v", rule, err)
-=======
+	}
 	ErrIncompatibleFilter = func(rule, v string) error {
 		return fmt.Errorf("rule %q needs engine version [%s] but current version is [%s]", rule, v, version.Get())
 	}
 	ErrMalformedMinEngineVer = func(rule, v string, err error) error {
 		return fmt.Errorf("rule %q has a malformed minimum engine version: %s: %v", rule, v, err)
->>>>>>> af991623
 	}
 )
 
