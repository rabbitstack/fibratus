--- conflicted
+++ resolved
@@ -31,6 +31,7 @@
 	"github.com/rabbitstack/fibratus/pkg/util/hashers"
 	"net"
 	"sort"
+	"sync"
 
 	"github.com/rabbitstack/fibratus/pkg/kevent/kparams"
 	"github.com/rabbitstack/fibratus/pkg/kevent/ktypes"
@@ -93,10 +94,10 @@
 // an action, the former is executed when the
 // rule fires.
 type Rules struct {
-	filterGroups    map[uint32]filterGroups
-	excludePolicies bool
-	config          *config.Config
-	psnap           ps.Snapshotter
+	groups     map[uint32]filterGroups
+	config     *config.Config
+	psnap      ps.Snapshotter
+	hasExclude bool // if any loaded groups have exclude policy
 }
 
 type filterGroup struct {
@@ -446,9 +447,9 @@
 
 type filterGroups []*filterGroup
 
-func (groups filterGroups) hasIncludePolicy() bool {
+func (groups filterGroups) hasPolicy(policy config.FilterGroupPolicy) bool {
 	for _, g := range groups {
-		if g.group.Policy == config.IncludePolicy {
+		if g.group.Policy == policy {
 			return true
 		}
 	}
@@ -456,7 +457,7 @@
 }
 
 func (r *Rules) isGroupMapped(scopeHash, groupHash uint32) bool {
-	for h, groups := range r.filterGroups {
+	for h, groups := range r.groups {
 		for _, g := range groups {
 			if h == scopeHash && g.group.Hash() == groupHash {
 				return true
@@ -466,68 +467,46 @@
 	return false
 }
 
-// NewRules produces a fresh rules instance.
-<<<<<<< HEAD
-func NewRules(c *config.Config) *Rules {
+// NewRules produces a fresh rules engine instance.
+func NewRules(psnap ps.Snapshotter, config *config.Config) *Rules {
 	rules := &Rules{
-		filterGroups:   make(map[uint32]filterGroups),
-		sequences:      make(map[string]*sequenceState),
-		sequenceGroups: make([]*filterGroup, 0),
-		config:         c,
-=======
-func NewRules(psnap ps.Snapshotter, c *config.Config) Rules {
-	rules := Rules{
-		filterGroups: make(map[uint32]filterGroups),
-		psnap:        psnap,
-		config:       c,
->>>>>>> 6ff39133
+		groups: make(map[uint32]filterGroups),
+		psnap:  psnap,
+		config: config,
 	}
 	return rules
-}
-
-func expr(c *config.FilterConfig) string {
-	if c.Condition != "" {
-		return c.Condition
-	}
-	return c.Def
 }
 
 // Compile loads macros and rule groups from all
 // indicated resources and creates the rules for
 // each filter group. It also sets up the state
-// machine transitions for sequence rule group policies.
+// machine transitions for sequence rules.
 func (r *Rules) Compile() error {
 	if err := r.config.Filters.LoadMacros(); err != nil {
 		return err
 	}
-	groups, err := r.config.Filters.LoadGroups()
-	if err != nil {
+	if err := r.config.Filters.LoadGroups(); err != nil {
 		return err
 	}
-	for _, group := range groups {
+	for _, group := range r.config.GetRuleGroups() {
 		if group.IsDisabled() {
 			log.Warnf("rule group [%s] disabled", group.Name)
 			continue
 		}
-		if group.Policy == config.ExcludePolicy {
-			r.excludePolicies = true
-		}
 		filterGroupsCount.Add(1)
 		filterGroupsCountByPolicy.Add(group.Policy.String(), 1)
-		log.Infof("loading rule group [%s] with %q policy", group.Name, group.Policy)
-
+
+		filters := make([]*compiledFilter, 0, len(group.Rules))
 		// compile filters and populate the groups. Additionally, for
 		// sequence rules we have to configure the FSM states and
 		// transitions
-		rules := append(group.Rules, group.FromStrings...)
-		filters := make([]*compiledFilter, 0, len(rules))
-
-		for _, filterConfig := range rules {
-			rule := filterConfig.Name
-			f := New(expr(filterConfig), r.config, WithPSnapshotter(r.psnap))
+		for _, rule := range group.Rules {
+			name := rule.Name
+			opts := []Option{WithPSnapshotter(r.psnap)}
+			f := New(rule.Condition, r.config, opts...)
 			err := f.Compile()
 			if err != nil {
-				return ErrInvalidFilter(rule, group.Name, err)
+				return ErrInvalidFilter(name, group.Name, err)
 			}
 			for _, field := range f.GetFields() {
 				deprecated, d := fields.IsDeprecated(field)
@@ -539,46 +518,19 @@
 						rule, field, d.Since, d.Field, field)
 				}
 			}
-			var seqState *sequenceState
-			if f.IsSequence() {
-				seq := f.GetSequence()
-				expressions := seq.Expressions
-				if len(expressions) == 0 {
-					panic("expressions cannot be empty")
-				}
-				initialState := expressions[0].Expr.String()
-				seqState = newSequenceState(group.Name, initialState, seq.MaxSpan)
-				// setup finite state machine states. The last rule
-				// in the sequence transitions to the terminal state
-				// if all rules match
-				for i, expr := range expressions {
-					n := expr.Expr.String()
-					seqState.idxs[n] = uint16(i + 1)
-					if i >= len(expressions)-1 {
-						seqState.fsm.Configure(n).
-							Permit(matchTransition, sequenceTerminalState).
-							Permit(cancelTransition, sequenceDeadlineState).
-							Permit(expireTransition, sequenceExpiredState)
-					} else {
-						seqState.fsm.Configure(n).
-							Permit(matchTransition, expressions[i+1].Expr.String()).
-							Permit(cancelTransition, sequenceDeadlineState).
-							Permit(expireTransition, sequenceExpiredState)
-					}
-				}
-				// configure reset transitions that are triggered
-				// when the final state is reached of when a deadline
-				// or sequence expiration happens
-				seqState.fsm.Configure(sequenceTerminalState).Permit(resetTransition, initialState)
-				seqState.fsm.Configure(sequenceDeadlineState).Permit(resetTransition, initialState)
-				seqState.fsm.Configure(sequenceExpiredState).Permit(resetTransition, initialState)
-			}
 			filtersCount.Add(1)
-			filters = append(filters, newCompiledFilter(f, filterConfig, seqState))
+			filters = append(
+				filters,
+				newCompiledFilter(f, rule, configureFSM(group, f)),
+			)
 		}
 
 		g := newFilterGroup(group, filters)
-		log.Infof("compiled rule group [%s] with %d rule(s)", group.Name, len(filters))
+		log.Infof("loaded rule group [%s] with %q policy type. "+
+			"Number of rules: %d",
+			group.Name,
+			group.Policy,
+			len(filters))
 
 		// traverse all filters in the groups and determine
 		// the event type from the filter field name expression.
@@ -587,9 +539,11 @@
 		// for the inbound event
 		for _, f := range filters {
 			if !f.isScoped() {
-				log.Warnf("%q rule in %q group doesn't have event type or event category condition! "+
-					"This may lead to rule being discarded by the engine. Please consider "+
-					"narrowing the scope of this rule by including the `kevt.name` "+
+				log.Warnf("%q rule in %q group doesn't have "+
+					"event type or event category condition! "+
+					"This may lead to rule being discarded by "+
+					"the engine. Please consider narrowing the "+
+					"scope of this rule by including the `kevt.name` "+
 					"or `kevt.category` condition",
 					f.config.Name, g.group.Name)
 				continue
@@ -601,7 +555,7 @@
 						if r.isGroupMapped(hash, g.group.Hash()) {
 							continue
 						}
-						r.filterGroups[hash] = append(r.filterGroups[hash], g)
+						r.groups[hash] = append(r.groups[hash], g)
 					}
 				}
 			}
@@ -610,58 +564,110 @@
 	return nil
 }
 
+func configureFSM(group config.FilterGroup, f Filter) *sequenceState {
+	if !f.IsSequence() {
+		return nil
+	}
+	seq := f.GetSequence()
+	expressions := seq.Expressions
+	if len(expressions) == 0 {
+		return nil
+	}
+	initialState := expressions[0].Expr.String()
+	seqState := newSequenceState(group.Name, initialState, seq.MaxSpan)
+	// setup finite state machine states. The last rule
+	// in the sequence transitions to the terminal state
+	// if all rules match
+	for i, expr := range expressions {
+		n := expr.Expr.String()
+		seqState.idxs[n] = uint16(i + 1)
+		if i >= len(expressions)-1 {
+			seqState.fsm.
+				Configure(n).
+				Permit(matchTransition, sequenceTerminalState).
+				Permit(cancelTransition, sequenceDeadlineState).
+				Permit(expireTransition, sequenceExpiredState)
+		} else {
+			seqState.fsm.
+				Configure(n).
+				Permit(matchTransition, expressions[i+1].Expr.String()).
+				Permit(cancelTransition, sequenceDeadlineState).
+				Permit(expireTransition, sequenceExpiredState)
+		}
+	}
+	// configure reset transitions that are triggered
+	// when the final state is reached of when a deadline
+	// or sequence expiration happens
+	seqState.fsm.
+		Configure(sequenceTerminalState).
+		Permit(resetTransition, initialState)
+	seqState.fsm.
+		Configure(sequenceDeadlineState).
+		Permit(resetTransition, initialState)
+	seqState.fsm.
+		Configure(sequenceExpiredState).
+		Permit(resetTransition, initialState)
+	return seqState
+}
+
 func (r *Rules) findGroups(kevt *kevent.Kevent) filterGroups {
-	groups1 := r.filterGroups[kevt.Type.Hash()]
-	groups2 := r.filterGroups[kevt.Category.Hash()]
+	groups1 := r.groups[kevt.Type.Hash()]
+	groups2 := r.groups[kevt.Category.Hash()]
 	if groups1 == nil && groups2 == nil {
 		return nil
 	}
 	return append(groups1, groups2...)
 }
 
-<<<<<<< HEAD
-func (r *Rules) ProcessEvent(kevt *kevent.Kevent) bool {
-	// if there are no filter groups we assume no group files were
-	// defined or specified in the config, so, the default behaviour
-	// in such cases is to pass the event and hand over it to the CLI
-	// filter
-	if len(r.filterGroups) == 0 && len(r.sequenceGroups) == 0 {
-=======
-func (r *Rules) Fire(kevt *kevent.Kevent) bool {
-	// no rules were loaded into the engine in
-	// which the event is forwarded to the aggregator
-	// unless the CLI filter decides otherwise
-	if len(r.filterGroups) == 0 {
->>>>>>> 6ff39133
+var once sync.Once
+
+func (r *Rules) hasExcludeGroups() bool {
+	once.Do(func() {
+		for _, g := range r.groups {
+			if g.hasPolicy(config.ExcludePolicy) {
+				r.hasExclude = true
+			}
+		}
+	})
+	return r.hasExclude
+}
+
+func (r *Rules) ProcessEvent(evt *kevent.Kevent) bool {
+	// if no rules were loaded into the engine
+	// the event is forwarded to the aggregator
+	if len(r.groups) == 0 {
 		return true
 	}
 	// find rule groups for a particular event type
-	// or category. If no rule groups are found we
-	// drop the event
-	groups := r.findGroups(kevt)
+	// or category. If no rule groups are found the
+	// event is rejected from the aggregator batch
+	groups := r.findGroups(evt)
 	if len(groups) == 0 {
 		return false
 	}
-	// exclude policies take precedence over
-	// groups with include policies, so we first
-	// evaluate those. If no filter matches occur,
-	// we let pass the event but only if there are
-	// no groups with include policy
-	if r.excludePolicies {
-		if r.runRules(groups, config.ExcludePolicy, kevt) {
+	// exclude policies take precedence over groups
+	// with include policies, and so we first must
+	// evaluate exclude groups. If no rule matches
+	// happen, the event is dropped unless groups
+	// with include exist
+	if r.hasExcludeGroups() {
+		if r.runRules(groups, config.ExcludePolicy, evt) {
 			return false
 		}
-		if !groups.hasIncludePolicy() {
+		if !groups.hasPolicy(config.IncludePolicy) {
 			return true
 		}
 	}
 	// run include policy rules. At this point none of
 	// the groups with exclude policies got matched
-	return r.runRules(groups, config.IncludePolicy, kevt)
+	return r.runRules(groups, config.IncludePolicy, evt)
 }
 
 func (r *Rules) runSequence(kevt *kevent.Kevent, f *compiledFilter) bool {
 	seq := f.filter.GetSequence()
+	if seq == nil {
+		return false
+	}
 	for i, expr := range seq.Expressions {
 		// only try to evaluate the expression
 		// if upstream expressions have matched
