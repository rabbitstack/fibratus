/*
 * Copyright 2019-2020 by Nedim Sabic Sabic
 * https://www.fibratus.io
 * All Rights Reserved.
 *
 * Licensed under the Apache License, Version 2.0 (the "License");
 * you may not use this file except in compliance with the License.
 * You may obtain a copy of the License at
 *
 *  http://www.apache.org/licenses/LICENSE-2.0
 *
 * Unless required by applicable law or agreed to in writing, software
 * distributed under the License is distributed on an "AS IS" BASIS,
 * WITHOUT WARRANTIES OR CONDITIONS OF ANY KIND, either express or implied.
 * See the License for the specific language governing permissions and
 * limitations under the License.
 */

package filter

import (
	"errors"
	"fmt"
	"github.com/rabbitstack/fibratus/pkg/util/cmdline"
	"path/filepath"
	"strconv"
	"strings"
	"sync"

	"github.com/rabbitstack/fibratus/pkg/kevent/ktypes"

	"github.com/rabbitstack/fibratus/pkg/filter/fields"
	"github.com/rabbitstack/fibratus/pkg/fs"
	"github.com/rabbitstack/fibratus/pkg/kevent"
	"github.com/rabbitstack/fibratus/pkg/kevent/kparams"
	"github.com/rabbitstack/fibratus/pkg/network"
	"github.com/rabbitstack/fibratus/pkg/pe"
	pstypes "github.com/rabbitstack/fibratus/pkg/ps/types"
)

// accessor dictates the behaviour of the field accessors. One of the main responsibilities of the accessor is
// to extract the underlying parameter for the field given in the filter expression. It can also produce a value
// from the non-params constructs such as process' state or PE metadata.
type accessor interface {
	// get fetches the parameter value for the specified filter field.
	get(f fields.Field, kevt *kevent.Kevent) (kparams.Value, error)
}

// getAccessors initializes and returns all available accessors.
func getAccessors() []accessor {
	return []accessor{
		newPSAccessor(),
		newPEAccessor(),
		newFileAccessor(),
		newKevtAccessor(),
		newImageAccessor(),
		newThreadAccessor(),
		newHandleAccessor(),
		newNetworkAccessor(),
		newRegistryAccessor(),
	}
}

func getParentPs(kevt *kevent.Kevent) *pstypes.PS {
	if kevt.PS == nil {
		return nil
	}
	return kevt.PS.Parent
}

// psAccessor extracts process's state or kevent specific values.
type psAccessor struct {
	isAccesible bool
	once        sync.Once
}

<<<<<<< HEAD
=======
func (ps *psAccessor) canAccess(kevt *kevent.Kevent, filter *filter) bool {
	ps.once.Do(func() {
		for _, field := range filter.fields {
			if field.IsPsField() {
				ps.isAccesible = true
			}
		}
	})
	return ps.isAccesible
}

>>>>>>> 3573d40e
func newPSAccessor() accessor { return &psAccessor{} }

func (ps *psAccessor) get(f fields.Field, kevt *kevent.Kevent) (kparams.Value, error) {
	switch f {
	case fields.PsPid:
		// the process id that is generating the event
		return kevt.PID, nil
	case fields.PsSiblingPid:
		if kevt.Category != ktypes.Process {
			return nil, nil
		}
		// the id of a freshly created process. `kevt.PID` references the parent process
		return kevt.Kparams.GetPid()
	case fields.PsPpid:
		ps := kevt.PS
		if ps == nil {
			return nil, ErrPsNil
		}
		return ps.Ppid, nil
	case fields.PsName:
		ps := kevt.PS
		if ps == nil {
			return nil, ErrPsNil
		}
		return ps.Name, nil
	case fields.PsSiblingName:
		if kevt.Category != ktypes.Process {
			return nil, nil
		}
		return kevt.Kparams.GetString(kparams.ProcessName)
	case fields.PsComm:
		ps := kevt.PS
		if ps == nil {
			return nil, ErrPsNil
		}
		return ps.Comm, nil
	case fields.PsSiblingComm:
		if kevt.Category != ktypes.Process {
			return nil, nil
		}
		return kevt.Kparams.GetString(kparams.Comm)
	case fields.PsExe:
		ps := kevt.PS
		if ps == nil {
			return nil, ErrPsNil
		}
		return ps.Exe, nil
	case fields.PsSiblingExe:
		if kevt.Category != ktypes.Process {
			return nil, nil
		}
		return kevt.Kparams.GetString(kparams.Exe)
	case fields.PsArgs:
		ps := kevt.PS
		if ps == nil {
			return nil, ErrPsNil
		}
		return ps.Args, nil
	case fields.PsSiblingArgs:
		if kevt.Category != ktypes.Process {
			return nil, nil
		}
		cmndline, err := kevt.Kparams.GetString(kparams.Comm)
		if err != nil {
			return nil, err
		}
		return cmdline.Split(cmndline), nil
	case fields.PsCwd:
		ps := kevt.PS
		if ps == nil {
			return nil, ErrPsNil
		}
		return ps.Cwd, nil
	case fields.PsSID:
		ps := kevt.PS
		if ps == nil {
			return nil, ErrPsNil
		}
		return ps.SID, nil
	case fields.PsSiblingSID:
		if kevt.Category != ktypes.Process {
			return nil, nil
		}
		return kevt.Kparams.GetString(kparams.UserSID)
	case fields.PsSiblingDomain:
		if kevt.Category != ktypes.Process {
			return nil, nil
		}
		sid, err := kevt.Kparams.GetString(kparams.UserSID)
		if err != nil {
			return nil, err
		}
		return domainFromSID(sid)
	case fields.PsSiblingUsername:
		if kevt.Category != ktypes.Process {
			return nil, nil
		}
		sid, err := kevt.Kparams.GetString(kparams.UserSID)
		if err != nil {
			return nil, err
		}
		return usernameFromSID(sid)
	case fields.PsDomain:
		ps := kevt.PS
		if ps == nil {
			return nil, ErrPsNil
		}
		return domainFromSID(ps.SID)
	case fields.PsUsername:
		ps := kevt.PS
		if ps == nil {
			return nil, ErrPsNil
		}
		return usernameFromSID(ps.SID)
	case fields.PsSessionID:
		ps := kevt.PS
		if ps == nil {
			return nil, nil
		}
		return ps.SessionID, nil
	case fields.PsAccessMask:
		if kevt.Type != ktypes.OpenProcess {
			return nil, nil
		}
		return kevt.Kparams.GetString(kparams.DesiredAccess)
	case fields.PsAccessMaskNames:
		if kevt.Type != ktypes.OpenProcess {
			return nil, nil
		}
		return kevt.Kparams.GetSlice(kparams.DesiredAccessNames)
	case fields.PsAccessStatus:
		if kevt.Type != ktypes.OpenProcess {
			return nil, nil
		}
		return kevt.Kparams.GetString(kparams.NTStatus)
	case fields.PsSiblingSessionID:
		if kevt.Category != ktypes.Process {
			return nil, nil
		}
		return kevt.Kparams.GetUint32(kparams.SessionID)
	case fields.PsEnvs:
		ps := kevt.PS
		if ps == nil {
			return nil, ErrPsNil
		}
		envs := make([]string, 0, len(ps.Envs))
		for env := range ps.Envs {
			envs = append(envs, env)
		}
		return envs, nil
	case fields.PsModules:
		ps := kevt.PS
		if ps == nil {
			return nil, ErrPsNil
		}
		mods := make([]string, 0, len(ps.Modules))
		for _, m := range ps.Modules {
			mods = append(mods, filepath.Base(m.Name))
		}
		return mods, nil
	case fields.PsHandles:
		ps := kevt.PS
		if ps == nil {
			return nil, ErrPsNil
		}
		handles := make([]string, len(ps.Handles))
		for i, handle := range ps.Handles {
			handles[i] = handle.Name
		}
		return handles, nil
	case fields.PsHandleTypes:
		ps := kevt.PS
		if ps == nil {
			return nil, ErrPsNil
		}
		types := make([]string, len(ps.Handles))
		for i, handle := range ps.Handles {
			if types[i] == handle.Type {
				continue
			}
			types[i] = handle.Type
		}
		return types, nil
	case fields.PsParentPid:
		parent := getParentPs(kevt)
		if parent == nil {
			return nil, ErrPsNil
		}
		return parent.PID, nil
	case fields.PsParentName:
		parent := getParentPs(kevt)
		if parent == nil {
			return nil, ErrPsNil
		}
		return parent.Name, nil
	case fields.PsParentComm:
		parent := getParentPs(kevt)
		if parent == nil {
			return nil, ErrPsNil
		}
		return parent.Comm, nil
	case fields.PsParentExe:
		parent := getParentPs(kevt)
		if parent == nil {
			return nil, ErrPsNil
		}
		return parent.Exe, nil
	case fields.PsParentArgs:
		parent := getParentPs(kevt)
		if parent == nil {
			return nil, ErrPsNil
		}
		return parent.Args, nil
	case fields.PsParentCwd:
		parent := getParentPs(kevt)
		if parent == nil {
			return nil, ErrPsNil
		}
		return parent.Cwd, nil
	case fields.PsParentSID:
		parent := getParentPs(kevt)
		if parent == nil {
			return nil, ErrPsNil
		}
		return parent.SID, nil
	case fields.PsParentDomain:
		ps := getParentPs(kevt)
		if ps == nil {
			return nil, ErrPsNil
		}
		return domainFromSID(ps.SID)
	case fields.PsParentUsername:
		ps := getParentPs(kevt)
		if ps == nil {
			return nil, ErrPsNil
		}
		return usernameFromSID(ps.SID)
	case fields.PsParentSessionID:
		parent := getParentPs(kevt)
		if parent == nil {
			return nil, ErrPsNil
		}
		return parent.SessionID, nil
	case fields.PsParentEnvs:
		ps := getParentPs(kevt)
		if ps == nil {
			return nil, ErrPsNil
		}
		envs := make([]string, 0, len(ps.Envs))
		for env := range ps.Envs {
			envs = append(envs, env)
		}
		return envs, nil
	case fields.PsParentHandles:
		ps := getParentPs(kevt)
		if ps == nil {
			return nil, ErrPsNil
		}
		handles := make([]string, len(ps.Handles))
		for i, handle := range ps.Handles {
			handles[i] = handle.Name
		}
		return handles, nil
	case fields.PsParentHandleTypes:
		ps := getParentPs(kevt)
		if ps == nil {
			return nil, ErrPsNil
		}
		types := make([]string, len(ps.Handles))
		for i, handle := range ps.Handles {
			if types[i] == handle.Type {
				continue
			}
			types[i] = handle.Type
		}
		return types, nil
	default:
		switch {
		case f.IsEnvsSequence():
			// access the specific environment variable
			env, _ := captureInBrackets(f.String())
			ps := kevt.PS
			if ps == nil {
				return nil, ErrPsNil
			}
			v, ok := ps.Envs[env]
			if ok {
				return v, nil
			}
			// match on prefix
			for k, v := range ps.Envs {
				if strings.HasPrefix(k, env) {
					return v, nil
				}
			}
		case f.IsModsSequence():
			name, segment := captureInBrackets(f.String())
			ps := kevt.PS
			if ps == nil {
				return nil, ErrPsNil
			}
			mod := ps.FindModule(name)
			if mod == nil {
				return nil, nil
			}

			switch segment {
			case fields.ModuleSize:
				return mod.Size, nil
			case fields.ModuleChecksum:
				return mod.Checksum, nil
			case fields.ModuleBaseAddress:
				return mod.BaseAddress.String(), nil
			case fields.ModuleDefaultAddress:
				return mod.DefaultBaseAddress.String(), nil
			case fields.ModuleLocation:
				return filepath.Dir(mod.Name), nil
			}
		case f.IsAncestorSequence():
			return ancestorFields(f.String(), kevt)
		}

		return nil, nil
	}
}

func domainFromSID(sid string) (string, error) {
	s := strings.Split(sid, "\\")
	if len(s) != 2 {
		return "", fmt.Errorf("illegal split for the domain field. Expected 2 but got %d substrings", len(s))
	}
	return s[0], nil
}

func usernameFromSID(sid string) (string, error) {
	s := strings.Split(sid, "\\")
	if len(s) != 2 {
		return "", fmt.Errorf("illegal split for the username field. Expected 2 but got %d substrings", len(s))
	}
	return s[1], nil
}

// ancestorFields recursively walks the process ancestors and extracts
// the required field values. If we get the `root` key, the root ancestor
// fields are inspected, while `any` accumulates values of all ancestors.
// Alternatively, the key may represent the depth that only returns the
// ancestor located at the given depth, starting with 1 which is the immediate
// process parent.
func ancestorFields(field string, kevt *kevent.Kevent) (kparams.Value, error) {
	key, segment := captureInBrackets(field)
	if key == "" || segment == "" {
		return nil, nil
	}

	var ps *pstypes.PS

	switch key {
	case "root":
		walk := func(proc *pstypes.PS) {
			ps = proc
		}
		pstypes.Walk(walk, kevt.PS)
	case "any":
		values := make([]string, 0)
		walk := func(proc *pstypes.PS) {
			switch segment {
			case fields.ProcessName:
				values = append(values, proc.Name)
			case fields.ProcessID:
				values = append(values, strconv.Itoa(int(proc.PID)))
			case fields.ProcessSID:
				values = append(values, proc.SID)
			case fields.ProcessSessionID:
				values = append(values, strconv.Itoa(int(proc.SessionID)))
			case fields.ProcessCwd:
				values = append(values, proc.Cwd)
			case fields.ProcessComm:
				values = append(values, proc.Comm)
			case fields.ProcessArgs:
				values = append(values, proc.Args...)
			case fields.ProcessExe:
				values = append(values, proc.Exe)
			}
		}
		pstypes.Walk(walk, kevt.PS)
		return values, nil
	default:
		depth, err := strconv.Atoi(key)
		if err != nil {
			return nil, err
		}
		var i int
		walk := func(proc *pstypes.PS) {
			i++
			if i == depth {
				ps = proc
			}
		}
		pstypes.Walk(walk, kevt.PS)
	}

	if ps == nil {
		return nil, nil
	}

	switch segment {
	case fields.ProcessName:
		return ps.Name, nil
	case fields.ProcessID:
		return ps.PID, nil
	case fields.ProcessSID:
		return ps.SID, nil
	case fields.ProcessSessionID:
		return ps.SessionID, nil
	case fields.ProcessCwd:
		return ps.Cwd, nil
	case fields.ProcessComm:
		return ps.Comm, nil
	case fields.ProcessArgs:
		return ps.Args, nil
	case fields.ProcessExe:
		return ps.Exe, nil
	}

	return nil, nil
}

// threadAccessor fetches thread parameters from thread kernel events.
type threadAccessor struct{}

func newThreadAccessor() accessor {
	return &threadAccessor{}
}

func (t *threadAccessor) get(f fields.Field, kevt *kevent.Kevent) (kparams.Value, error) {
	switch f {
	case fields.ThreadBasePrio:
		return kevt.Kparams.GetUint8(kparams.BasePrio)
	case fields.ThreadIOPrio:
		return kevt.Kparams.GetUint8(kparams.IOPrio)
	case fields.ThreadPagePrio:
		return kevt.Kparams.GetUint8(kparams.PagePrio)
	case fields.ThreadKstackBase:
		v, err := kevt.Kparams.GetHex(kparams.KstackBase)
		if err != nil {
			return nil, err
		}
		return v.String(), nil
	case fields.ThreadKstackLimit:
		v, err := kevt.Kparams.GetHex(kparams.KstackLimit)
		if err != nil {
			return nil, err
		}
		return v.String(), nil
	case fields.ThreadUstackBase:
		v, err := kevt.Kparams.GetHex(kparams.UstackBase)
		if err != nil {
			return nil, err
		}
		return v.String(), nil
	case fields.ThreadUstackLimit:
		v, err := kevt.Kparams.GetHex(kparams.UstackLimit)
		if err != nil {
			return nil, err
		}
		return v.String(), nil
	case fields.ThreadEntrypoint:
		v, err := kevt.Kparams.GetHex(kparams.ThreadEntrypoint)
		if err != nil {
			return nil, err
		}
		return v.String(), nil
	case fields.ThreadPID:
		return kevt.Kparams.GetUint32(kparams.ProcessID)
	case fields.ThreadAccessMask:
		if kevt.Type != ktypes.OpenThread {
			return nil, nil
		}
		return kevt.Kparams.GetString(kparams.DesiredAccess)
	case fields.ThreadAccessMaskNames:
		if kevt.Type != ktypes.OpenThread {
			return nil, nil
		}
		return kevt.Kparams.GetSlice(kparams.DesiredAccessNames)
	case fields.ThreadAccessStatus:
		if kevt.Type != ktypes.OpenThread {
			return nil, nil
		}
		return kevt.Kparams.GetString(kparams.NTStatus)
	}
	return nil, nil
}

// fileAccessor extracts file specific values.
type fileAccessor struct{}

func newFileAccessor() accessor {
	return &fileAccessor{}
}

func (l *fileAccessor) get(f fields.Field, kevt *kevent.Kevent) (kparams.Value, error) {
	switch f {
	case fields.FileName:
		return kevt.Kparams.GetString(kparams.FileName)
	case fields.FileOffset:
		return kevt.Kparams.GetUint64(kparams.FileOffset)
	case fields.FileIOSize:
		return kevt.Kparams.GetUint32(kparams.FileIoSize)
	case fields.FileShareMask:
		m, err := kevt.Kparams.Get(kparams.FileShareMask)
		if err != nil {
			return nil, err
		}
		mode, ok := m.(fs.FileShareMode)
		if !ok {
			return nil, errors.New("couldn't type assert to file share mode enum")
		}
		return mode.String(), nil
	case fields.FileOperation:
		op, err := kevt.Kparams.Get(kparams.FileOperation)
		if err != nil {
			return nil, err
		}
		fop, ok := op.(fs.FileDisposition)
		if !ok {
			return nil, errors.New("couldn't type assert to file operation enum")
		}
		return fop.String(), nil
	case fields.FileObject:
		return kevt.Kparams.GetUint64(kparams.FileObject)
	case fields.FileType:
		return kevt.Kparams.GetString(kparams.FileType)
	case fields.FileExtension:
		file, err := kevt.Kparams.GetString(kparams.FileName)
		if err != nil {
			return nil, err
		}
		return filepath.Ext(file), nil
	case fields.FileAttributes:
		val, err := kevt.Kparams.GetSlice(kparams.FileAttributes)
		if err != nil {
			return nil, err
		}
		slice, ok := val.([]fs.FileAttr)
		if !ok {
			return nil, nil
		}
		// convert from []fs.FileAttr to string slice
		attrs := make([]string, 0, len(slice))
		for _, attr := range slice {
			attrs = append(attrs, attr.String())
		}
		return attrs, nil
	case fields.FileStatus:
		if kevt.Type != ktypes.CreateFile {
			return nil, nil
		}
		return kevt.Kparams.GetString(kparams.NTStatus)
	}
	return nil, nil
}

// imageAccessor extracts image (DLL) event values.
type imageAccessor struct{}

func newImageAccessor() accessor {
	return &imageAccessor{}
}

func (i *imageAccessor) get(f fields.Field, kevt *kevent.Kevent) (kparams.Value, error) {
	switch f {
	case fields.ImageName:
		return kevt.Kparams.GetString(kparams.ImageFilename)
	case fields.ImageDefaultAddress:
		address, err := kevt.Kparams.GetHex(kparams.ImageDefaultBase)
		if err != nil {
			return nil, err
		}
		return address.String(), nil
	case fields.ImageBase:
		address, err := kevt.Kparams.GetHex(kparams.ImageBase)
		if err != nil {
			return nil, err
		}
		return address.String(), nil
	case fields.ImageSize:
		return kevt.Kparams.GetUint32(kparams.ImageSize)
	case fields.ImageChecksum:
		return kevt.Kparams.GetUint32(kparams.ImageCheckSum)
	case fields.ImagePID:
		return kevt.Kparams.GetPid()
	}
	return nil, nil
}

// registryAccessor extracts registry specific parameters.
type registryAccessor struct{}

func newRegistryAccessor() accessor {
	return &registryAccessor{}
}

func (r *registryAccessor) get(f fields.Field, kevt *kevent.Kevent) (kparams.Value, error) {
	switch f {
	case fields.RegistryKeyName:
		return kevt.Kparams.GetString(kparams.RegKeyName)
	case fields.RegistryKeyHandle:
		keyHandle, err := kevt.Kparams.GetHex(kparams.RegKeyHandle)
		if err != nil {
			return nil, err
		}
		return keyHandle.String(), nil
	case fields.RegistryValue:
		return kevt.Kparams.Get(kparams.RegValue)
	case fields.RegistryValueType:
		return kevt.Kparams.GetString(kparams.RegValueType)
	case fields.RegistryStatus:
		return kevt.Kparams.GetString(kparams.NTStatus)
	}
	return nil, nil
}

// networkAccessor deals with extracting the network specific kernel event parameters.
type networkAccessor struct{}

func newNetworkAccessor() accessor { return &networkAccessor{} }

func (n *networkAccessor) get(f fields.Field, kevt *kevent.Kevent) (kparams.Value, error) {
	switch f {
	case fields.NetDIP:
		return kevt.Kparams.GetIP(kparams.NetDIP)
	case fields.NetSIP:
		return kevt.Kparams.GetIP(kparams.NetSIP)
	case fields.NetDport:
		return kevt.Kparams.GetUint16(kparams.NetDport)
	case fields.NetSport:
		return kevt.Kparams.GetUint16(kparams.NetSport)
	case fields.NetDportName:
		return kevt.Kparams.GetString(kparams.NetDportName)
	case fields.NetSportName:
		return kevt.Kparams.GetString(kparams.NetSportName)
	case fields.NetL4Proto:
		v, err := kevt.Kparams.Get(kparams.NetL4Proto)
		if err != nil {
			return nil, err
		}
		l4proto, ok := v.(network.L4Proto)
		if !ok {
			return nil, errors.New("couldn't type assert to L4 proto enum")
		}
		return l4proto.String(), nil
	case fields.NetPacketSize:
		return kevt.Kparams.GetUint32(kparams.NetSize)
	case fields.NetSIPNames:
		return kevt.Kparams.GetStringSlice(kparams.NetSIPNames)
	case fields.NetDIPNames:
		return kevt.Kparams.GetStringSlice(kparams.NetDIPNames)
	}
	return nil, nil
}

// handleAccessor extracts handle event values.
type handleAccessor struct{}

func newHandleAccessor() accessor { return &handleAccessor{} }

func (h *handleAccessor) get(f fields.Field, kevt *kevent.Kevent) (kparams.Value, error) {
	switch f {
	case fields.HandleID:
		return kevt.Kparams.GetHexAsUint32(kparams.HandleID)
	case fields.HandleType:
		return kevt.Kparams.GetString(kparams.HandleObjectTypeName)
	case fields.HandleName:
		return kevt.Kparams.GetString(kparams.HandleObjectName)
	case fields.HandleObject:
		handleObject, err := kevt.Kparams.GetHex(kparams.HandleObject)
		if err != nil {
			return nil, err
		}
		return handleObject.String(), nil
	}
	return nil, nil
}

// peAccessor extracts PE specific values.
type peAccessor struct{}

func newPEAccessor() accessor {
	return &peAccessor{}
}

func (*peAccessor) get(f fields.Field, kevt *kevent.Kevent) (kparams.Value, error) {
	var p *pe.PE
	if kevt.PS != nil && kevt.PS.PE != nil {
		p = kevt.PS.PE
	}
	if p == nil {
		return nil, nil
	}

	switch f {
	case fields.PeEntrypoint:
		return p.EntryPoint, nil
	case fields.PeBaseAddress:
		return p.ImageBase, nil
	case fields.PeNumSections:
		return p.NumberOfSections, nil
	case fields.PeNumSymbols:
		return p.NumberOfSymbols, nil
	case fields.PeSymbols:
		return p.Symbols, nil
	case fields.PeImports:
		return p.Imports, nil
	case fields.PeCompany:
		return p.VersionResources[pe.Company], nil
	case fields.PeCopyright:
		return p.VersionResources[pe.LegalCopyright], nil
	case fields.PeDescription:
		return p.VersionResources[pe.FileDescription], nil
	case fields.PeFileName:
		return p.VersionResources[pe.OriginalFilename], nil
	case fields.PeFileVersion:
		return p.VersionResources[pe.FileVersion], nil
	case fields.PeProduct:
		return p.VersionResources[pe.ProductName], nil
	case fields.PeProductVersion:
		return p.VersionResources[pe.ProductVersion], nil
	default:
		switch {
		case f.IsPeSectionsSequence():
			// get the section name
			sname, segment := captureInBrackets(f.String())
			sec := p.Section(sname)
			if sec == nil {
				return nil, nil
			}
			switch segment {
			case fields.SectionEntropy:
				return sec.Entropy, nil
			case fields.SectionMD5Hash:
				return sec.Md5, nil
			case fields.SectionSize:
				return sec.Size, nil
			}
		case f.IsPeResourcesSequence():
			// consult the resource name
			key, _ := captureInBrackets(f.String())
			v, ok := p.VersionResources[key]
			if ok {
				return v, nil
			}
			// match on prefix (e.g. pe.resources[Org] = Blackwater)
			for k, v := range p.VersionResources {
				if strings.HasPrefix(k, key) {
					return v, nil
				}
			}
		}
	}

	return nil, nil
}

func captureInBrackets(s string) (string, fields.Segment) {
	lbracket := strings.Index(s, "[")
	if lbracket == -1 {
		return "", ""
	}
	rbracket := strings.Index(s, "]")
	if rbracket == -1 {
		return "", ""
	}
	if lbracket+1 > len(s) {
		return "", ""
	}
	if rbracket+2 < len(s) {
		return s[lbracket+1 : rbracket], fields.Segment(s[rbracket+2:])
	}
	return s[lbracket+1 : rbracket], ""
}<|MERGE_RESOLUTION|>--- conflicted
+++ resolved
@@ -21,13 +21,11 @@
 import (
 	"errors"
 	"fmt"
+	"github.com/rabbitstack/fibratus/pkg/kevent/ktypes"
 	"github.com/rabbitstack/fibratus/pkg/util/cmdline"
 	"path/filepath"
 	"strconv"
 	"strings"
-	"sync"
-
-	"github.com/rabbitstack/fibratus/pkg/kevent/ktypes"
 
 	"github.com/rabbitstack/fibratus/pkg/filter/fields"
 	"github.com/rabbitstack/fibratus/pkg/fs"
@@ -68,26 +66,9 @@
 	return kevt.PS.Parent
 }
 
-// psAccessor extracts process's state or kevent specific values.
-type psAccessor struct {
-	isAccesible bool
-	once        sync.Once
-}
-
-<<<<<<< HEAD
-=======
-func (ps *psAccessor) canAccess(kevt *kevent.Kevent, filter *filter) bool {
-	ps.once.Do(func() {
-		for _, field := range filter.fields {
-			if field.IsPsField() {
-				ps.isAccesible = true
-			}
-		}
-	})
-	return ps.isAccesible
-}
-
->>>>>>> 3573d40e
+// psAccessor extracts process's state or event specific values.
+type psAccessor struct{}
+
 func newPSAccessor() accessor { return &psAccessor{} }
 
 func (ps *psAccessor) get(f fields.Field, kevt *kevent.Kevent) (kparams.Value, error) {
