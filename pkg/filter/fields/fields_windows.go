--- conflicted
+++ resolved
@@ -131,6 +131,8 @@
 	PsUUID Field = "ps.uuid"
 	// PsParentUUID represents the unique parent process identifier
 	PsParentUUID Field = "ps.parent.uuid"
+	// PsChildUUID represents the unique child process identifier
+	PsChildUUID Field = "ps.child.uuid"
 
 	// PsChildPid represents the child process identifier field
 	PsChildPid Field = "ps.child.pid"
@@ -397,143 +399,6 @@
 func (f Field) IsKevtArgMap() bool     { return strings.HasPrefix(f.String(), "kevt.arg[") }
 
 var fields = map[Field]FieldInfo{
-<<<<<<< HEAD
-	KevtSeq:         {KevtSeq, "event sequence number", kparams.Uint64, []string{"kevt.seq > 666"}},
-	KevtPID:         {KevtPID, "process identifier generating the kernel event", kparams.Uint32, []string{"kevt.pid = 6"}},
-	KevtTID:         {KevtTID, "thread identifier generating the kernel event", kparams.Uint32, []string{"kevt.tid = 1024"}},
-	KevtCPU:         {KevtCPU, "logical processor core where the event was generated", kparams.Uint8, []string{"kevt.cpu = 2"}},
-	KevtName:        {KevtName, "symbolical kernel event name", kparams.AnsiString, []string{"kevt.name = 'CreateThread'"}},
-	KevtCategory:    {KevtCategory, "event category", kparams.AnsiString, []string{"kevt.category = 'registry'"}},
-	KevtDesc:        {KevtDesc, "event description", kparams.AnsiString, []string{"kevt.desc contains 'Creates a new process'"}},
-	KevtHost:        {KevtHost, "host name on which the event was produced", kparams.UnicodeString, []string{"kevt.host contains 'kitty'"}},
-	KevtTime:        {KevtTime, "event timestamp as a time string", kparams.Time, []string{"kevt.time = '17:05:32'"}},
-	KevtTimeHour:    {KevtTimeHour, "hour within the day on which the event occurred", kparams.Time, []string{"kevt.time.h = 23"}},
-	KevtTimeMin:     {KevtTimeMin, "minute offset within the hour on which the event occurred", kparams.Time, []string{"kevt.time.m = 54"}},
-	KevtTimeSec:     {KevtTimeSec, "second offset within the minute  on which the event occurred", kparams.Time, []string{"kevt.time.s = 0"}},
-	KevtTimeNs:      {KevtTimeNs, "nanoseconds specified by event timestamp", kparams.Int64, []string{"kevt.time.ns > 1591191629102337000"}},
-	KevtDate:        {KevtDate, "event timestamp as a date string", kparams.Time, []string{"kevt.date = '2018-03-03'"}},
-	KevtDateDay:     {KevtDateDay, "day of the month on which the event occurred", kparams.Time, []string{"kevt.date.d = 12"}},
-	KevtDateMonth:   {KevtDateMonth, "month of the year on which the event occurred", kparams.Time, []string{"kevt.date.m = 11"}},
-	KevtDateYear:    {KevtDateYear, "year on which the event occurred", kparams.Uint32, []string{"kevt.date.y = 2020"}},
-	KevtDateTz:      {KevtDateTz, "time zone associated with the event timestamp", kparams.AnsiString, []string{"kevt.date.tz = 'UTC'"}},
-	KevtDateWeek:    {KevtDateWeek, "week number within the year on which the event occurred", kparams.Uint8, []string{"kevt.date.week = 2"}},
-	KevtDateWeekday: {KevtDateWeekday, "week day on which the event occurred", kparams.AnsiString, []string{"kevt.date.weekday = 'Monday'"}},
-	KevtNparams:     {KevtNparams, "number of parameters", kparams.Int8, []string{"kevt.nparams > 2"}},
-
-	PsPid:               {PsPid, "process identifier", kparams.PID, []string{"ps.pid = 1024"}},
-	PsPpid:              {PsPpid, "parent process identifier", kparams.PID, []string{"ps.ppid = 45"}},
-	PsName:              {PsName, "process image name including the file extension", kparams.UnicodeString, []string{"ps.name contains 'firefox'"}},
-	PsComm:              {PsComm, "process command line", kparams.UnicodeString, []string{"ps.comm contains 'java'"}},
-	PsExe:               {PsExe, "full name of the process' executable", kparams.UnicodeString, []string{"ps.exe = 'C:\\Windows\\system32\\cmd.exe'"}},
-	PsArgs:              {PsArgs, "process command line arguments", kparams.Slice, []string{"ps.args in ('/cdir', '/-C')"}},
-	PsCwd:               {PsCwd, "process current working directory", kparams.UnicodeString, []string{"ps.cwd = 'C:\\Users\\Default'"}},
-	PsSID:               {PsSID, "security identifier under which this process is run", kparams.UnicodeString, []string{"ps.sid contains 'SYSTEM'"}},
-	PsSessionID:         {PsSessionID, "unique identifier for the current session", kparams.Int16, []string{"ps.sessionid = 1"}},
-	PsDomain:            {PsDomain, "process domain", kparams.UnicodeString, []string{"ps.domain contains 'SERVICE'"}},
-	PsUsername:          {PsUsername, "process username", kparams.UnicodeString, []string{"ps.username contains 'system'"}},
-	PsEnvs:              {PsEnvs, "process environment variables", kparams.Slice, []string{"ps.envs in ('MOZ_CRASHREPORTER_DATA_DIRECTORY')"}},
-	PsHandles:           {PsHandles, "allocated process handle names", kparams.Slice, []string{"ps.handles in ('\\BaseNamedObjects\\__ComCatalogCache__')"}},
-	PsHandleTypes:       {PsHandleTypes, "allocated process handle types", kparams.Slice, []string{"ps.handle.types in ('Key', 'Mutant', 'Section')"}},
-	PsDTB:               {PsDTB, "process directory table base address", kparams.HexInt64, []string{"ps.dtb = '7ffe0000'"}},
-	PsModules:           {PsModules, "modules loaded by the process", kparams.Slice, []string{"ps.modules in ('crypt32.dll', 'xul.dll')"}},
-	PsParentName:        {PsParentName, "parent process image name including the file extension", kparams.UnicodeString, []string{"ps.parent.name contains 'cmd.exe'"}},
-	PsParentPid:         {PsParentPid, "parent process id", kparams.Uint32, []string{"ps.parent.pid = 4"}},
-	PsParentComm:        {PsParentComm, "parent process command line", kparams.UnicodeString, []string{"parent.ps.comm contains 'java'"}},
-	PsParentExe:         {PsParentExe, "full name of the parent process' executable", kparams.UnicodeString, []string{"ps.parent.exe = 'C:\\Windows\\system32\\explorer.exe'"}},
-	PsParentArgs:        {PsParentArgs, "parent process command line arguments", kparams.Slice, []string{"ps.parent.args in ('/cdir', '/-C')"}},
-	PsParentCwd:         {PsParentCwd, "parent process current working directory", kparams.UnicodeString, []string{"ps.parent.cwd = 'C:\\Temp'"}},
-	PsParentSID:         {PsParentSID, "security identifier under which the parent process is run", kparams.UnicodeString, []string{"ps.parent.sid contains 'SYSTEM'"}},
-	PsParentDomain:      {PsParentDomain, "parent process domain", kparams.UnicodeString, []string{"ps.parent.domain contains 'SERVICE'"}},
-	PsParentUsername:    {PsParentUsername, "parent process username", kparams.UnicodeString, []string{"ps.parent.username contains 'system'"}},
-	PsParentSessionID:   {PsParentSessionID, "unique identifier for the current session of parent process", kparams.Int16, []string{"ps.parent.sessionid = 1"}},
-	PsParentEnvs:        {PsParentEnvs, "parent process environment variables", kparams.Slice, []string{"ps.parent.envs in ('MOZ_CRASHREPORTER_DATA_DIRECTORY')"}},
-	PsParentHandles:     {PsParentHandles, "allocated parent process handle names", kparams.Slice, []string{"ps.parent.handles in ('\\BaseNamedObjects\\__ComCatalogCache__')"}},
-	PsParentHandleTypes: {PsParentHandleTypes, "allocated parent process handle types", kparams.Slice, []string{"ps.parent.handle.types in ('File', 'SymbolicLink')"}},
-	PsParentDTB:         {PsParentDTB, "parent process directory table base address", kparams.HexInt64, []string{"ps.parent.dtb = '7ffe0000'"}},
-	PsAccessMask:        {PsAccessMask, "process desired access rights", kparams.AnsiString, []string{"ps.access.mask = '0x1400'"}},
-	PsAccessMaskNames:   {PsAccessMaskNames, "process desired access rights as a string list", kparams.Slice, []string{"ps.access.mask.names in ('SUSPEND_RESUME')"}},
-	PsAccessStatus:      {PsAccessStatus, "process access status", kparams.UnicodeString, []string{"ps.access.status = 'access is denied.'"}},
-	PsSiblingPid:        {PsSiblingPid, "created, terminated, or opened process id", kparams.PID, []string{"ps.sibling.pid = 320"}},
-	PsSiblingName:       {PsSiblingName, "created, terminated, or opened process name", kparams.UnicodeString, []string{"ps.sibling.name = 'notepad.exe'"}},
-	PsSiblingComm:       {PsSiblingComm, "created or terminated process command line", kparams.UnicodeString, []string{"ps.sibling.comm contains '\\k \\v'"}},
-	PsSiblingArgs:       {PsSiblingArgs, "created process command line arguments", kparams.Slice, []string{"ps.sibling.args in ('/cdir', '/-C')"}},
-	PsSiblingExe:        {PsSiblingExe, "created, terminated, or opened process id", kparams.UnicodeString, []string{"ps.sibling.exe contains '\\Windows\\cmd.exe'"}},
-	PsSiblingSID:        {PsSiblingSID, "created or terminated process security identifier", kparams.UnicodeString, []string{"ps.sibling.sid contains 'SERVICE'"}},
-	PsSiblingSessionID:  {PsSiblingSessionID, "created or terminated process session identifier", kparams.Int16, []string{"ps.sibling.sessionid == 1"}},
-	PsSiblingDomain:     {PsSiblingDomain, "created or terminated process domain", kparams.UnicodeString, []string{"ps.sibling.domain contains 'SERVICE'"}},
-	PsSiblingUsername:   {PsSiblingUsername, "created or terminated process username", kparams.UnicodeString, []string{"ps.sibling.username contains 'system'"}},
-	PsUUID:              {PsUUID, "unique process identifier", kparams.Uint64, []string{"ps.uuid > 6000054355"}},
-	PsParentUUID:        {PsParentUUID, "unique parent process identifier", kparams.Uint64, []string{"ps.parent.uuid > 6000054355"}},
-
-	ThreadBasePrio:        {ThreadBasePrio, "scheduler priority of the thread", kparams.Int8, []string{"thread.prio = 5"}},
-	ThreadIOPrio:          {ThreadIOPrio, "I/O priority hint for scheduling I/O operations", kparams.Int8, []string{"thread.io.prio = 4"}},
-	ThreadPagePrio:        {ThreadPagePrio, "memory page priority hint for memory pages accessed by the thread", kparams.Int8, []string{"thread.page.prio = 12"}},
-	ThreadKstackBase:      {ThreadKstackBase, "base address of the thread's kernel space stack", kparams.HexInt64, []string{"thread.kstack.base = 'a65d800000'"}},
-	ThreadKstackLimit:     {ThreadKstackLimit, "limit of the thread's kernel space stack", kparams.HexInt64, []string{"thread.kstack.limit = 'a85d800000'"}},
-	ThreadUstackBase:      {ThreadUstackBase, "base address of the thread's user space stack", kparams.HexInt64, []string{"thread.ustack.base = '7ffe0000'"}},
-	ThreadUstackLimit:     {ThreadUstackLimit, "limit of the thread's user space stack", kparams.HexInt64, []string{"thread.ustack.limit = '8ffe0000'"}},
-	ThreadEntrypoint:      {ThreadEntrypoint, "starting address of the function to be executed by the thread", kparams.HexInt64, []string{"thread.entrypoint = '7efe0000'"}},
-	ThreadPID:             {ThreadPID, "the process identifier where the thread is created", kparams.Uint32, []string{"kevt.pid != thread.pid"}},
-	ThreadAccessMask:      {ThreadAccessMask, "thread desired access rights", kparams.AnsiString, []string{"thread.access.mask = '0x1fffff'"}},
-	ThreadAccessMaskNames: {ThreadAccessMaskNames, "thread desired access rights as a string list", kparams.Slice, []string{"thread.access.mask.names in ('IMPERSONATE')"}},
-	ThreadAccessStatus:    {ThreadAccessStatus, "thread access status", kparams.UnicodeString, []string{"thread.access.status = 'success'"}},
-
-	ImageName:           {ImageName, "full image name", kparams.UnicodeString, []string{"image.name contains 'advapi32.dll'"}},
-	ImageBase:           {ImageBase, "the base address of process in which the image is loaded", kparams.HexInt64, []string{"image.base.address = 'a65d800000'"}},
-	ImageChecksum:       {ImageChecksum, "image checksum", kparams.Uint32, []string{"image.checksum = 746424"}},
-	ImageSize:           {ImageSize, "image size", kparams.Uint32, []string{"image.size > 1024"}},
-	ImageDefaultAddress: {ImageDefaultAddress, "default image address", kparams.HexInt64, []string{"image.default.address = '7efe0000'"}},
-	ImagePID:            {ImagePID, "target process identifier", kparams.Uint32, []string{"image.pid = 80"}},
-
-	FileObject:     {FileObject, "file object address", kparams.Uint64, []string{"file.object = 18446738026482168384"}},
-	FileName:       {FileName, "full file name", kparams.UnicodeString, []string{"file.name contains 'mimikatz'"}},
-	FileOperation:  {FileOperation, "file operation", kparams.AnsiString, []string{"file.operation = 'open'"}},
-	FileShareMask:  {FileShareMask, "file share mask", kparams.AnsiString, []string{"file.share.mask = 'rw-'"}},
-	FileIOSize:     {FileIOSize, "file I/O size", kparams.Uint32, []string{"file.io.size > 512"}},
-	FileOffset:     {FileOffset, "file offset", kparams.Uint64, []string{"file.offset = 1024"}},
-	FileType:       {FileType, "file type", kparams.AnsiString, []string{"file.type = 'directory'"}},
-	FileExtension:  {FileExtension, "file extension", kparams.AnsiString, []string{"file.extension = '.dll'"}},
-	FileAttributes: {FileAttributes, "file attributes", kparams.Slice, []string{"file.attributes in ('archive', 'hidden')"}},
-	FileStatus:     {FileStatus, "file operation status message", kparams.UnicodeString, []string{"file.status != 'success'"}},
-
-	RegistryKeyName:   {RegistryKeyName, "fully qualified key name", kparams.UnicodeString, []string{"registry.key.name contains 'HKEY_LOCAL_MACHINE'"}},
-	RegistryKeyHandle: {RegistryKeyHandle, "registry key object address", kparams.HexInt64, []string{"registry.key.handle = 'FFFFB905D60C2268'"}},
-	RegistryValue:     {RegistryValue, "registry value content", kparams.UnicodeString, []string{"registry.value = '%SystemRoot%\\system32'"}},
-	RegistryValueType: {RegistryValueType, "type of registry value", kparams.UnicodeString, []string{"registry.value.type = 'REG_SZ'"}},
-	RegistryStatus:    {RegistryStatus, "status of registry operation", kparams.UnicodeString, []string{"registry.status != 'success'"}},
-
-	NetDIP:        {NetDIP, "destination IP address", kparams.IP, []string{"net.dip = 172.17.0.3"}},
-	NetSIP:        {NetSIP, "source IP address", kparams.IP, []string{"net.sip = 127.0.0.1"}},
-	NetDport:      {NetDport, "destination port", kparams.Uint16, []string{"net.dport in (80, 443, 8080)"}},
-	NetSport:      {NetSport, "source port", kparams.Uint16, []string{"net.sport != 3306"}},
-	NetDportName:  {NetDportName, "destination port name", kparams.AnsiString, []string{"net.dport.name = 'dns'"}},
-	NetSportName:  {NetSportName, "source port name", kparams.AnsiString, []string{"net.sport.name = 'http'"}},
-	NetL4Proto:    {NetL4Proto, "layer 4 protocol name", kparams.AnsiString, []string{"net.l4.proto = 'TCP"}},
-	NetPacketSize: {NetPacketSize, "packet size", kparams.Uint32, []string{"net.size > 512"}},
-	NetSIPNames:   {NetSIPNames, "source IP names", kparams.Slice, []string{"net.sip.names in ('github.com.')"}},
-	NetDIPNames:   {NetDIPNames, "destination IP names", kparams.Slice, []string{"net.dip.names in ('github.com.')"}},
-
-	HandleID:     {HandleID, "handle identifier", kparams.Uint16, []string{"handle.id = 24"}},
-	HandleObject: {HandleObject, "handle object address", kparams.HexInt64, []string{"handle.object = 'FFFFB905DBF61988'"}},
-	HandleName:   {HandleName, "handle name", kparams.UnicodeString, []string{"handle.name = '\\Device\\NamedPipe\\chrome.12644.28.105826381'"}},
-	HandleType:   {HandleType, "handle type", kparams.AnsiString, []string{"handle.type = 'Mutant'"}},
-
-	PeNumSections:    {PeNumSections, "number of sections", kparams.Uint16, []string{"pe.nsections < 5"}},
-	PeNumSymbols:     {PeNumSymbols, "number of entries in the symbol table", kparams.Uint32, []string{"pe.nsymbols > 230"}},
-	PeBaseAddress:    {PeBaseAddress, "image base address", kparams.HexInt64, []string{"pe.address.base = '140000000'"}},
-	PeEntrypoint:     {PeEntrypoint, "address of the entrypoint function", kparams.HexInt64, []string{"pe.address.entrypoint = '20110'"}},
-	PeSections:       {PeSections, "PE sections", kparams.Object, []string{"pe.sections[.text].entropy > 6.2"}},
-	PeSymbols:        {PeSymbols, "imported symbols", kparams.Slice, []string{"pe.symbols in ('GetTextFaceW', 'GetProcessHeap')"}},
-	PeImports:        {PeImports, "imported dynamic linked libraries", kparams.Slice, []string{"pe.imports in ('msvcrt.dll', 'GDI32.dll'"}},
-	PeResources:      {PeResources, "version and other resources", kparams.Map, []string{"pe.resources[FileDescription] = 'Notepad'"}},
-	PeCompany:        {PeCompany, "internal company name of the file provided at compile-time", kparams.UnicodeString, []string{"pe.company = 'Microsoft Corporation'"}},
-	PeCopyright:      {PeCopyright, "copyright notice for the file emitted at compile-time", kparams.UnicodeString, []string{"pe.copyright = '© Microsoft Corporation'"}},
-	PeDescription:    {PeDescription, "internal description of the file provided at compile-time", kparams.UnicodeString, []string{"pe.description = 'Notepad'"}},
-	PeFileName:       {PeFileName, "original file name supplied at compile-time", kparams.UnicodeString, []string{"pe.file.name = 'NOTEPAD.EXE'"}},
-	PeFileVersion:    {PeFileVersion, "file version supplied at compile-time", kparams.UnicodeString, []string{"pe.file.version = '10.0.18362.693 (WinBuild.160101.0800)'"}},
-	PeProduct:        {PeProduct, "internal product name of the file provided at compile-time", kparams.UnicodeString, []string{"pe.product = 'Microsoft® Windows® Operating System'"}},
-	PeProductVersion: {PeProductVersion, "internal product version of the file provided at compile-time", kparams.UnicodeString, []string{"pe.product.version = '10.0.18362.693'"}},
-=======
 	KevtSeq:         {KevtSeq, "event sequence number", kparams.Uint64, []string{"kevt.seq > 666"}, nil},
 	KevtPID:         {KevtPID, "process identifier generating the kernel event", kparams.Uint32, []string{"kevt.pid = 6"}, nil},
 	KevtTID:         {KevtTID, "thread identifier generating the kernel event", kparams.Uint32, []string{"kevt.tid = 1024"}, nil},
@@ -609,6 +474,9 @@
 	PsChildDomain:       {PsChildDomain, "created or terminated process domain", kparams.UnicodeString, []string{"ps.child.domain contains 'SERVICE'"}, nil},
 	PsSiblingUsername:   {PsSiblingUsername, "created or terminated process username", kparams.UnicodeString, []string{"ps.sibling.username contains 'system'"}, &Deprecation{Since: "1.10.0", Field: PsChildUsername}},
 	PsChildUsername:     {PsChildUsername, "created or terminated process username", kparams.UnicodeString, []string{"ps.child.username contains 'system'"}, nil},
+	PsUUID:              {PsUUID, "unique process identifier", kparams.Uint64, []string{"ps.uuid > 6000054355"}, nil},
+	PsParentUUID:        {PsParentUUID, "unique parent process identifier", kparams.Uint64, []string{"ps.parent.uuid > 6000054355"}, nil},
+	PsChildUUID:         {PsChildUUID, "unique child process identifier", kparams.Uint64, []string{"ps.child.uuid > 6000054355"}, nil},
 
 	ThreadBasePrio:        {ThreadBasePrio, "scheduler priority of the thread", kparams.Int8, []string{"thread.prio = 5"}, nil},
 	ThreadIOPrio:          {ThreadIOPrio, "I/O priority hint for scheduling I/O operations", kparams.Int8, []string{"thread.io.prio = 4"}, nil},
@@ -678,7 +546,6 @@
 	PeFileVersion:    {PeFileVersion, "file version supplied at compile-time", kparams.UnicodeString, []string{"pe.file.version = '10.0.18362.693 (WinBuild.160101.0800)'"}, nil},
 	PeProduct:        {PeProduct, "internal product name of the file provided at compile-time", kparams.UnicodeString, []string{"pe.product = 'Microsoft® Windows® Operating System'"}, nil},
 	PeProductVersion: {PeProductVersion, "internal product version of the file provided at compile-time", kparams.UnicodeString, []string{"pe.product.version = '10.0.18362.693'"}, nil},
->>>>>>> a9cc41e0
 }
 
 // Lookup finds the field literal in the map. For the nested fields, it checks the pattern matches
@@ -693,9 +560,9 @@
 		return None
 	}
 
-	field := groups[1]
-	key := groups[2]
-	segment := groups[3]
+	field := groups[1]   // `ps.envs` is a field in ps.envs[PATH]
+	key := groups[2]     // `PATH` is a key in ps.envs[PATH]
+	segment := groups[3] // `entropy` is a segment in pe.sections[.text].entropy
 
 	switch Field(field) {
 	case PeSections:
@@ -760,16 +627,8 @@
 		case ProcessSessionID:
 			return Field(name)
 		}
-	case PeResources:
-		if segment == "" {
-			return Field(name)
-		}
-	case PsEnvs:
-		if segment == "" {
-			return Field(name)
-		}
-	case KevtArg:
-		if key != "" {
+	case PeResources, PsEnvs, KevtArg:
+		if key != "" && segment == "" {
 			return Field(name)
 		}
 	}
