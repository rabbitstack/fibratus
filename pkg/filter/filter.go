/*
 * Copyright 2019-2020 by Nedim Sabic Sabic
 * https://www.fibratus.io
 * All Rights Reserved.
 *
 * Licensed under the Apache License, Version 2.0 (the "License");
 * you may not use this file except in compliance with the License.
 * You may obtain a copy of the License at
 *
 *  http://www.apache.org/licenses/LICENSE-2.0
 *
 * Unless required by applicable law or agreed to in writing, software
 * distributed under the License is distributed on an "AS IS" BASIS,
 * WITHOUT WARRANTIES OR CONDITIONS OF ANY KIND, either express or implied.
 * See the License for the specific language governing permissions and
 * limitations under the License.
 */

package filter

import (
	"errors"
	"expvar"
	"fmt"
	kerrors "github.com/rabbitstack/fibratus/pkg/errors"
	"github.com/rabbitstack/fibratus/pkg/filter/fields"
	"github.com/rabbitstack/fibratus/pkg/filter/ql"
	"github.com/rabbitstack/fibratus/pkg/kevent"
	"regexp"
	"strconv"
	"strings"
)

var (
	// ErrNoFields signals an error that happens when the filter is declared without any fields
	ErrNoFields = errors.New("expected at least one field or operator but zero found")
	// accessorErrors counts the errors produced by the field accessors
	accessorErrors = expvar.NewMap("filter.accessor.errors")
)

// Filter is the main interface for the filter engine implementors. Filter can either
// be a single expression combined by various subexpressions connected by operators, or
// it can be a sequence of expressions.
type Filter interface {
	// Compile compiles the filter by parsing the sequence/expression.
	Compile() error
	// Run runs a filter with a single expression. The return value decides
	// if the incoming event has successfully matched the filter expression.
	Run(kevt *kevent.Kevent) bool
	// RunSequence runs a filter with sequence expressions. Sequence rules depend
	// on the state machine transitions and partial matches to decide whether the
	// rule is fired.
	RunSequence(kevt *kevent.Kevent, seqID uint16, partials map[uint16][]*kevent.Kevent) bool
	// GetStringFields returns field names mapped to their string values.
	GetStringFields() map[fields.Field][]string
	// GetSequence returns the sequence descriptor or nil if this filter is not a sequence.
	GetSequence() *ql.Sequence
	// IsSequence determines if this filter is a sequence.
	IsSequence() bool
}

type filter struct {
	expr        ql.Expr
	seq         *ql.Sequence
	parser      *ql.Parser
	accessors   []accessor
	fields      []fields.Field
	boundFields []*ql.BoundFieldLiteral
	// useFuncValuer determines whether we should supply the function valuer
	useFuncValuer bool
	// stringFields contains filter field names mapped to their string values
	stringFields map[fields.Field][]string
}

// Compile parsers the filter expression and builds a binary expression tree
// where leaf nodes represent constants/variables while internal nodes are
// operators. Operators can be binary (=) or unary (not). Fields in filter
// expressions are replaced with respective event parameters via map valuer.
// For functions call we grab all the arguments that are evaluated as field
// literals.
// Matching the filter involves descending the binary expression tree recursively
// until all nodes are visited.
func (f *filter) Compile() error {
	var err error
	if f.parser.IsSequence() {
		f.seq, err = f.parser.ParseSequence()
	} else {
		f.expr, err = f.parser.ParseExpr()
	}
	if err != nil {
		return err
	}

	// traverse the expression tree
	walk := func(n ql.Node) {
		switch expr := n.(type) {
		case *ql.BinaryExpr:
			if lhs, ok := expr.LHS.(*ql.FieldLiteral); ok {
				field := fields.Field(lhs.Value)
				f.addField(field)
				f.addStringFields(field, expr.RHS)
			}
			if rhs, ok := expr.RHS.(*ql.FieldLiteral); ok {
				field := fields.Field(rhs.Value)
				f.addField(field)
				f.addStringFields(field, expr.LHS)
			}
			if lhs, ok := expr.LHS.(*ql.BoundFieldLiteral); ok {
				f.addBoundField(lhs)
			}
			if rhs, ok := expr.RHS.(*ql.BoundFieldLiteral); ok {
				f.addBoundField(rhs)
			}
		case *ql.Function:
			f.useFuncValuer = true
			for _, arg := range expr.Args {
				if field, ok := arg.(*ql.FieldLiteral); ok {
					f.addField(fields.Field(field.Value))
				}
				if field, ok := arg.(*ql.BoundFieldLiteral); ok {
					f.addBoundField(field)
				}
			}
		}
	}
	if f.expr != nil {
		ql.WalkFunc(f.expr, walk)
	} else {
		if !f.seq.By.IsEmpty() {
			f.addField(f.seq.By)
		}
		for _, expr := range f.seq.Expressions {
			ql.WalkFunc(expr.Expr, walk)
			if !expr.By.IsEmpty() {
				f.addField(expr.By)
			}
		}
	}
	if len(f.fields) == 0 && !f.useFuncValuer {
		return ErrNoFields
	}
<<<<<<< HEAD
	// only retain accessors for declared filter fields
	f.narrowAccessors()
	return nil
=======
	return f.checkBoundRefs()
>>>>>>> 3573d40e
}

func (f *filter) Run(kevt *kevent.Kevent) bool {
	if f.expr == nil {
		return false
	}
	return ql.Eval(f.expr, f.mapValuer(kevt), f.useFuncValuer)
}

func (f *filter) RunSequence(kevt *kevent.Kevent, seqID uint16, partials map[uint16][]*kevent.Kevent) bool {
	if f.seq == nil {
		return false
	}
	nseqs := uint16(len(f.seq.Expressions))
	if seqID > nseqs-1 {
		return false
	}
	valuer := f.mapValuer(kevt)
	expr := f.seq.Expressions[seqID]

	var match bool
	if seqID >= 1 && expr.HasBoundFields() {
		// if a sequence expression contains references to
		// bound fields we map all partials to their sequence
		// aliases
		pls := make(map[string][]*kevent.Kevent)
		for i := uint16(0); i < seqID; i++ {
			alias := f.seq.Expressions[i].Alias
			if alias == "" {
				continue
			}
			pls[alias] = partials[i+1]
		}
		// process until partials from all slots are consumed
		n := 0
		nslots := len(pls)
		for nslots > 0 {
			for _, field := range expr.BoundFields {
				for _, accessor := range f.accessors {
					evts := pls[field.Alias()]
					if n > len(evts)-1 {
						nslots--
						continue
					}
					evt := evts[n]
					v, err := accessor.get(field.Field(), evt)
					if err != nil && !kerrors.IsKparamNotFound(err) {
						accessorErrors.Add(err.Error(), 1)
						continue
					}
					if v != nil {
						valuer[field.String()] = v
						break
					}
				}
			}
			n++
			match = ql.Eval(expr.Expr, valuer, f.useFuncValuer)
			if match {
				break
			}
		}
	} else {
		by := f.seq.By
		if by.IsEmpty() {
			by = expr.By
		}
		if seqID >= 1 && !by.IsEmpty() {
			// traverse upstream partials for join equality
			joins := make([]bool, seqID)
			joinID := valuer[by.String()]
		outer:
			for i := uint16(0); i < seqID; i++ {
				for _, p := range partials[i+1] {
					if compareSeqJoin(joinID, p.SequenceBy()) {
						joins[i] = true
						continue outer
					}
				}
			}
			match = joinsEqual(joins) && ql.Eval(expr.Expr, valuer, f.useFuncValuer)
		} else {
			match = ql.Eval(expr.Expr, valuer, f.useFuncValuer)
		}
		if match && !by.IsEmpty() {
			if v := valuer[by.String()]; v != nil {
				kevt.AddMeta(kevent.RuleSequenceByKey, v)
			}
		}
	}
	return match
}

func joinsEqual(joins []bool) bool {
	for _, j := range joins {
		if !j {
			return false
		}
	}
	return true
}

func (f *filter) GetStringFields() map[fields.Field][]string { return f.stringFields }

func (f *filter) IsSequence() bool          { return f.seq != nil }
func (f *filter) GetSequence() *ql.Sequence { return f.seq }

// InterpolateFields replaces all occurrences of field modifiers in the given string
// with values extracted from the event. Field modifiers may contain a leading ordinal
// which refers to the event in particular sequence stage. Otherwise, the modifier is
// a well-known field name prepended with the `%` symbol.
func InterpolateFields(s string, evts []*kevent.Kevent) string {
	var fieldsReplRegexp = regexp.MustCompile(`%([1-9]?)\.?([a-z0-9A-Z\[\].]+)`)
	matches := fieldsReplRegexp.FindAllStringSubmatch(s, -1)
	r := s
	if len(matches) == 0 {
		return s
	}
	for _, m := range matches {
		switch {
		case len(m) == 3:
			// parse index if the field modifier
			// refers to the event in the sequence
			i := 1
			if m[1] != "" {
				var err error
				i, err = strconv.Atoi(m[1])
				if err != nil {
					continue
				}
			}
			if i-1 > len(evts)-1 {
				continue
			}
			kevt := evts[i-1]
			// extract field value from the event and replace in string
			var val any
			for _, accessor := range getAccessors() {
				var err error
				val, err = accessor.get(fields.Field(m[2]), kevt)
				if err != nil {
					continue
				}
				if val != nil {
					break
				}
			}
			if val != nil {
				r = strings.ReplaceAll(r, m[0], fmt.Sprintf("%v", val))
			} else {
				r = strings.ReplaceAll(r, m[0], "N/A")
			}
		default:
			return r
		}
	}
	return r
}

// mapValuer for each field present in the AST, we run the
// accessors and extract the field values that are
// supplied to the valuer. The valuer feeds the
// expression with correct values.
func (f *filter) mapValuer(kevt *kevent.Kevent) map[string]interface{} {
	valuer := make(map[string]interface{}, len(f.fields))
	for _, field := range f.fields {
		for _, accessor := range f.accessors {
			v, err := accessor.get(field, kevt)
			if err != nil && !kerrors.IsKparamNotFound(err) {
				accessorErrors.Add(err.Error(), 1)
				continue
			}
			if v != nil {
				valuer[field.String()] = v
				break
			}
		}
	}
	return valuer
}

// addField appends a new field to the filter fields list.
func (f *filter) addField(field fields.Field) {
	for _, f := range f.fields {
		if f.String() == field.String() {
			return
		}
	}
	f.fields = append(f.fields, field)
}

// addStringFields appends values for all string field expressions.
func (f *filter) addStringFields(field fields.Field, expr ql.Expr) {
	switch v := expr.(type) {
	case *ql.StringLiteral:
		f.stringFields[field] = append(f.stringFields[field], v.Value)
	case *ql.ListLiteral:
		f.stringFields[field] = append(f.stringFields[field], v.Values...)
	}
}

// addBoundField appends a new bound field
func (f *filter) addBoundField(field *ql.BoundFieldLiteral) {
	f.boundFields = append(f.boundFields, field)
}

// checkBoundRefs checks if the bound field is referencing a valid alias.
// If no valid alias is reference, this method returns an error specifying
// an incorrect alias reference.
func (f *filter) checkBoundRefs() error {
	if f.seq == nil {
		return nil
	}
	aliases := make(map[string]bool)
	for _, expr := range f.seq.Expressions {
		if expr.Alias == "" {
			continue
		}
		aliases[expr.Alias] = true
	}
	for _, field := range f.boundFields {
		if _, ok := aliases[field.Alias()]; !ok {
			return fmt.Errorf("%s bound field references "+
				"an invalid '$%s' event alias",
				field.String(), field.Alias())
		}
	}
	return nil
}<|MERGE_RESOLUTION|>--- conflicted
+++ resolved
@@ -139,13 +139,9 @@
 	if len(f.fields) == 0 && !f.useFuncValuer {
 		return ErrNoFields
 	}
-<<<<<<< HEAD
 	// only retain accessors for declared filter fields
 	f.narrowAccessors()
-	return nil
-=======
 	return f.checkBoundRefs()
->>>>>>> 3573d40e
 }
 
 func (f *filter) Run(kevt *kevent.Kevent) bool {
