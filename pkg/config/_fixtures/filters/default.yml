--- conflicted
+++ resolved
@@ -1,4 +1,3 @@
-<<<<<<< HEAD
 - group: internal network traffic
   enabled: true
   tags:
@@ -20,28 +19,4 @@
   rules:
     - name: suspicious network {{ upper "activity" }}
       condition: kevt.category = 'net' and ps.name in ('at.exe', 'java.exe')
-      min-engine-version: 2.0.0
-=======
-- group: internal network traffic
-  enabled: true
-  tags:
-    - TE
-  rules:
-    - name: only network category
-      description: this rule matches all network signals
-      condition: kevt.category = 'net'
-      severity: low
-      output: >
-        `%ps.exe` attempted to reach out to `%net.sip` IP address
-      action:
-      - name: kill
-        pid: ps.pid
-      min-engine-version: 2.0.0
-
-- group: rouge processes
-  enabled: true
-  rules:
-    - name: suspicious network {{ upper "activity" }}
-      condition: kevt.category = 'net' and ps.name in ('at.exe', 'java.exe')
-      min-engine-version: 2.0.0
->>>>>>> 13f15a06
+      min-engine-version: 2.0.0