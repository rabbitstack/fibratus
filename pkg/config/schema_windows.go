--- conflicted
+++ resolved
@@ -491,35 +491,6 @@
 		"enabled":  	{"type": "boolean"},
 		"tags":			{"type": "array", "items": [{"type": "string", "minLength": 1}]},
 		"rules": 		{"type": "array", "items": {
-<<<<<<< HEAD
-								"type": "object",
-								"properties": {
-									"name": 				{"type": "string", "minLength": 3},
-                			        "description":  		{"type": "string"},
-									"output": 				{"type": "string", "minLength": 5},
-									"severity":  			{"type": "string", "enum": ["low", "medium", "high", "critical"]},
-									"min-engine-version":  	{"type": "string", "minLength": 5, "pattern": "^([0-9]+.)([0-9]+.)([0-9]+)$"},
-									"condition": 			{"type": "string", "minLength": 3},
-									"action": 				{
-										"type": "array",
-										"items": {
-												"type": "object",
-												"properties": {
-													"name": 	{"type": "string", "enum": ["kill"]},
-													"pid": 		{"type": "string", "minLength": 5}
-												},
-												"required": ["name"],
-												"additionalProperties": false
-											}
-										}
-									}
-								},
-								"required": ["name", "condition", "min-engine-version"],
-								"minItems": 1,
-								"additionalProperties": false
-							}
-						},
-=======
 							"type": "object",
 							"properties": {
 								"name": 				{"type": "string", "minLength": 3},
@@ -544,7 +515,6 @@
 							"required": ["name", "condition", "min-engine-version"],
 							"minItems": 1,
 							"additionalProperties": false}},
->>>>>>> 13f15a06
         "labels": {
   			"type": "object",
   			"additionalProperties": { "type": "string" }
