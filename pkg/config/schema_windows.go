--- conflicted
+++ resolved
@@ -25,148 +25,9 @@
 
 var schema = `
 {
-    "$schema": "http://json-schema.org/draft-07/schema#",
-    "definitions": {"yara": {"$id": "#yara", "type": "object", "properties": {"enabled": {"type": "boolean"}}}},
-
-<<<<<<< HEAD
-    "type": "object",
-    "properties": {
-        "aggregator": {
-            "type": "object",
-            "properties": {
-                "flush-period":		{"type": "string", "minLength": 2, "pattern": "[0-9]+ms|s"},
-                "flush-timeout":	{"type": "string", "minLength": 2, "pattern": "[0-9]+s"}
-            },
-            "additionalProperties": false
-        },
-        "alertsenders": {
-            "type": "object",
-            "anyOf": [{
-                    "properties": {
-                        "mail": {
-                            "type": "object",
-                            "properties": {
-                                "enabled": 		{"type": "boolean"},
-                                "host": 		{"type": "string"},
-                                "port": 		{"type": "number"},
-                                "user": 		{"type": "string"},
-                                "password": 	{"type": "string"},
-                                "from": 		{"type": "string"},
-                                "to": 			{"type": "array", "items": {"type": "string", "format": "email"}},
-                                "content-type": {"type": "string"}
-                            },
-                            "if": {
-                                "properties": {"enabled": { "const": true }}
-                            },
-                            "then": {
-                                "properties": {
-                                    "from": {"type": "string", "format": "email"},
-                                    "to": 	{"type": "array", "minItems": 1, "items": {"type": "string", "format": "email"}}
-                                }
-                            },
-                            "additionalProperties": false
-                        },
-                        "slack": {
-                            "type": "object",
-                            "properties": {
-                                "enabled": 		{"type": "boolean"},
-                                "url": 			{"type": "string"},
-                                "workspace": 	{"type": "string"},
-                                "channel": 		{"type": "string"},
-                                "emoji": 		{"type": "string"}
-                            },
-                            "if": {
-                                "properties": {"enabled": { "const": true }}
-                            },
-                            "then": {
-                                "properties": {"url": {"type": "string", "format": "uri", "minLength": 1, "pattern": "^(https?|http?)://"}}
-                            },
-                            "additionalProperties": false
-                        }
-                    },
-                    "additionalProperties": false
-                }
-            ]
-        },
-        "api": {
-            "type": "object",
-            "properties": {
-                "transport": 		{"type": "string", "minLength": 3},
-                "timeout":			{"type": "string", "minLength": 2, "pattern": "[0-9]+s"}
-            },
-            "additionalProperties": false
-        },
-        "config-file": 		{"type": "string"},
-        "debug-privilege":  {"type": "boolean"},
-        "handle": {
-            "type": "object",
-            "properties": {
-                "init-snapshot": 		{"type": "boolean"}
-            },
-            "additionalProperties": false
-        },
-        "kcap": {
-            "type": "object",
-            "properties": {
-                "file":				{"type": "string"}
-            },
-            "additionalProperties": false
-        },
-        "filament": {
-            "type": "object",
-            "properties": {
-                "name":				{"type": "string"},
-                "path":				{"type": "string"},
-                "flush-period":		{"type": "string",  "minLength": 2, "pattern": "[0-9]+ms|s"}
-            },
-            "additionalProperties": false
-        },
-        "filters": {
-            "type": "object",
-            "properties": {
-                "rules": {
-                    "type": "object",
-                    "properties": {
-                        "from-paths": 	{"type": ["array", "null"], "items": [{"type": "string", "minLength": 4}]},
-                        "from-urls":	{"type": ["array", "null"], "items": [{"type": "string", "minLength": 8}]}
-                    },
-                    "additionalProperties": false
-                },
-                "macros": {
-                    "type": "object",
-                    "properties": {
-                        "from-paths": 	{"type": ["array", "null"], "items": [{"type": "string", "minLength": 4}]}
-                    },
-                    "additionalProperties": false
-                }
-            },
-            "additionalProperties": false
-        },
-        "kevent": {
-            "type": "object",
-            "properties": {
-                "serialize-threads":	{"type": "boolean"},
-                "serialize-images":		{"type": "boolean"},
-                "serialize-handles":	{"type": "boolean"},
-                "serialize-pe":			{"type": "boolean"},
-                "serialize-envs":		{"type": "boolean"}
-            },
-            "additionalProperties": false
-        },
-        "kstream": {
-            "type": "object",
-            "properties": {
-                "enable-thread": 	{"type": "boolean"},
-                "enable-image": 	{"type": "boolean"},
-                "enable-registry": 	{"type": "boolean"},
-                "enable-fileio": 	{"type": "boolean"},
-                "enable-handle": 	{"type": "boolean"},
-                "enable-net": 		{"type": "boolean"},
-                "raw-event-parsing":{"type": "boolean"},
-                "min-buffers": 		{"type": "integer", "minimum": 1, "maximum": {{ .MinBuffers }}},
-                "max-buffers": 		{"type": "integer", "minimum": 2, "maximum": {{ .MaxBuffers }}},
-                "buffer-size":		{"type": "integer", "maximum": {{ .MaxBufferSize }}},
-=======
+	"$schema": "http://json-schema.org/draft-07/schema#",
+	"definitions": {"yara": {"$id": "#yara", "type": "object", "properties": {"enabled": {"type": "boolean"}}}},
+
 	"type": "object",
 	"properties": {
 		"aggregator": {
@@ -190,7 +51,8 @@
 								"user": 		{"type": "string"},
 								"password": 	{"type": "string"},
 								"from": 		{"type": "string"},
-								"to": 			{"type": "array", "items": {"type": "string", "format": "email"}}
+								"to": 			{"type": "array", "items": {"type": "string", "format": "email"}},
+								"content-type": {"type": "string"}
 							},
 							"if": {
 								"properties": {"enabled": { "const": true }}
@@ -298,419 +160,384 @@
 				"min-buffers": 		{"type": "integer", "minimum": 1, "maximum": {{ .MinBuffers }}},
 				"max-buffers": 		{"type": "integer", "minimum": 2, "maximum": {{ .MaxBuffers }}},
 				"buffer-size":		{"type": "integer", "maximum": {{ .MaxBufferSize }}},
->>>>>>> f050bc2e
                 "flush-interval":	{"type": "string", "minLength": 2, "pattern": "[0-9]+s"},
-                "blacklist":		{
-                    "type": "object",
-                    "properties":	{
-                        "events":	{"type": "array", "items": [{"type": "string", "enum": ["CreateProcess", "CreateThread", "TerminateProcess", "TerminateThread", "OpenProcess", "OpenThread", "LoadImage", "UnloadImage", "CreateFile", "CloseFile", "ReadFile", "WriteFile", "DeleteFile", "RenameFile", "SetFileInformation", "EnumDirectory", "RegCreateKey", "RegOpenKey", "RegSetValue", "RegQueryValue", "RegQueryKey", "RegDeleteKey", "RegDeleteValue", "Accept", "Send", "Recv", "Connect", "Disconnect", "Reconnect", "Retransmit", "CreateHandle", "CloseHandle"]}]},
-                        "images":	{"type": "array", "items": [{"type": "string", "minLength": 1}]}
-                    },
-                    "additionalProperties": false
-                }
-            },
-            "additionalProperties": false
-        },
-        "logging": {
-            "type": "object",
-            "properties": {
-                "level": 			{"type": "string"},
-                "max-age":			{"type": "integer"},
-                "max-backups":		{"type": "integer", "minimum": 1},
-                "max-size":			{"type": "integer", "minimum": 1},
-                "formatter":		{"type": "string", "enum": ["json", "text"]},
-                "path":				{"type": "string"},
-                "log-stdout":		{"type": "boolean"}
-            },
-            "additionalProperties": false
-        },
-        "output": {
-            "type": "object",
-            "anyOf": [{
-                    "properties": {
-                        "console": {
-                            "type": "object",
-                            "properties": {
-                                "enabled":		{"type": "boolean"},
-                                "format": 		{"type": "string", "enum": ["json", "pretty"]},
-                                "template": 	{"type": "string"},
-                                "kv-delimiter": {"type": "string"}
-                            },
-                            "additionalProperties": false
-                        },
-                        "elasticsearch": {
-                            "type": "object",
-                            "properties": {
-                                "enabled":					{"type": "boolean"},
-                                "servers": 					{"type": "array", "items": [{"type": "string", "minItems": 1, "format": "uri", "minLength": 1, "maxLength": 255, "pattern": "^(https?|http?)://"}]},
-                                "timeout": 					{"type": "string"},
-                                "index-name":				{"type": "string", "minLength": 1},
-                                "template-config":			{"type": "string"},
-                                "template-name":			{"type": "string", "minLength": 1},
-                                "healthcheck": 				{"type": "boolean"},
-                                "bulk-workers":				{"type": "integer", "minimum": 1},
-                                "sniff": 					{"type": "boolean"},
-                                "trace-log": 				{"type": "boolean"},
-                                "gzip-compression": 		{"type": "boolean"},
-                                "healthcheck-interval":		{"type": "string", "minLength": 2, "pattern": "[0-9]+s|m}"},
-                                "healthcheck-timeout":		{"type": "string", "minLength": 2, "pattern": "[0-9]+s|m}"},
-                                "flush-period":				{"type": "string", "minLength": 2, "pattern": "[0-9]+s|m}"},
-                                "username": 				{"type": "string"},
-                                "password": 				{"type": "string"},
-                                "tls-key": 					{"type": "string"},
-                                "tls-cert": 				{"type": "string"},
-                                "tls-ca": 					{"type": "string"},
-                                "tls-insecure-skip-verify": {"type": "boolean"}
-                            },
-                            "additionalProperties": false
-                        },
-                        "amqp": {
-                            "type": "object",
-                            "properties": {
-                                "enabled":					{"type": "boolean"},
-                                "url": 						{"type": "string", "format": "uri", "minLength": 1, "maxLength": 255, "pattern": "^(amqps?|amqp?)://"},
-                                "timeout": 					{"type": "string", "minLength": 2, "pattern": "[0-9]+s|m}"},
-                                "exchange": 				{"type": "string", "minLength": 1},
-                                "exchange-type": 			{"type": "string", "enum": ["direct", "topic", "fanout", "header", "x-consistent-hash"]},
-                                "routing-key": 				{"type": "string", "minLength": 1},
-                                "delivery-mode": 			{"type": "string", "enum": ["transient", "persistent"]},
-                                "vhost": 					{"type": "string", "minLength": 1},
-                                "passive": 					{"type": "boolean"},
-                                "durable": 					{"type": "boolean"},
-                                "username": 				{"type": "string"},
-                                "password": 				{"type": "string"},
-                                "tls-key": 					{"type": "string"},
-                                "tls-cert": 				{"type": "string"},
-                                "tls-ca": 					{"type": "string"},
-                                "tls-insecure-skip-verify": {"type": "boolean"},
-                                "headers":					{"type": "object", "additionalProperties": true}
-                            },
-                            "additionalProperties": false
-                        },
-                        "http": {
-                            "type": "object",
-                            "properties": {
-                                "enabled":					{"type": "boolean"},
-                                "endpoints": 				{"type": "array", "items": [{"type": "string", "minItems": 1, "format": "uri", "minLength": 1, "maxLength": 255, "pattern": "^(https?|http?)://"}]},
-                                "timeout": 					{"type": "string", "minLength": 2, "pattern": "[0-9]+s|m}"},
-                                "method": 					{"type": "string", "enum": ["POST", "PUT"]},
-                                "serializer": 				{"type": "string", "enum": ["json"]},
-                                "enable-gzip": 				{"type": "boolean"},
-                                "proxy-url": 				{"type": "string"},
-                                "proxy-username": 			{"type": "string"},
-                                "proxy-password": 			{"type": "string"},
-                                "username": 				{"type": "string"},
-                                "password": 				{"type": "string"},
-                                "tls-key": 					{"type": "string"},
-                                "tls-cert": 				{"type": "string"},
-                                "tls-ca": 					{"type": "string"},
-                                "tls-insecure-skip-verify": {"type": "boolean"},
-                                "headers":					{"type": "object", "additionalProperties": true}
-                            },
-                            "additionalProperties": false
-                        },
-                        "eventlog": {
-                            "type": "object",
-                            "properties": {
-                                "enabled":					{"type": "boolean"},
-                                "level": 					{"type": "string", "enum": ["INFO", "info", "warn", "warning", "WARN", "WARNING", "error", "erro", "ERROR", "ERRO"]},
-                                "remote-host": 				{"type": "string"},
-                                "template": 				{"type": "string"}
-                            },
-                            "additionalProperties": false
-                        }
-                    },
-                    "additionalProperties": false
-                }
-            ]
-        },
-        "pe": {
-            "type": "object",
-            "properties": {
-                "enabled":			{"type": "boolean"},
-                "read-resources":	{"type": "boolean"},
-                "read-symbols":		{"type": "boolean"},
-                "read-sections":	{"type": "boolean"},
-                "excluded-images":  {"type": "array", "items": [{"type": "string"}]}
-            },
-            "additionalProperties": false
-        },
-        "transformers": {
-            "type": "object",
-            "anyOf": [{
-                    "properties": {
-                        "remove": {
-                            "type": "object",
-                            "properties": {
-                                "enabled":  {"type": "boolean"},
-                                "kparams": 	{"type": "array", "items": [{"type": "string"}]}
-                            },
-                            "if": {
-                                "properties": {"enabled": { "const": true }}
-                            },
-                            "then": {
-                                "properties": {"kparams": 	{"type": "array", "minItems": 1, "items": [{"type": "string"}]}}
-                            },
-                            "additionalProperties": false
-                        },
-                        "rename": {
-                            "type": "object",
-                            "properties": {
-                                "enabled":  {"type": "boolean"},
-                                "kparams": 	{"type": "array", "items": [
-                                                        {
-                                                            "type": "object",
-                                                            "properties": {
-                                                                "old": {"type": "string", "minLength": 1},
-                                                                "new": {"type": "string", "minLength": 1}
-                                                            },
-                                                            "additionalProperties": false
-                                                        }
-                                ]}
-                            },
-                            "if": {
-                                "properties": {"enabled": { "const": true }}
-                            },
-                            "then": {
-                                "properties": {"kparams": {"minItems": 1}}
-                            },
-                            "additionalProperties": false
-                        },
-                        "replace": {
-                            "type": "object",
-                            "properties": {
-                                "enabled":  		{"type": "boolean"},
-                                "replacements": 	{"type": "array", "items": [
-                                                        {
-                                                            "type": "object",
-                                                            "properties": {
-                                                                "kparam": 	{"type": "string", "minLength": 1},
-                                                                "old": 		{"type": "string", "minLength": 1},
-                                                                "new": 		{"type": "string"}
-                                                            },
-                                                            "additionalProperties": false
-                                                        }
-                                ]}
-                            },
-                            "if": {
-                                "properties": {"enabled": { "const": true }}
-                            },
-                            "then": {
-                                "properties": {"replacements": 	{"minItems": 1}}
-                            },
-                            "additionalProperties": false
-                        },
-                        "tags": {
-                            "type": "object",
-                            "properties": {
-                                "enabled":  {"type": "boolean"},
-                                "tags": 	{"type": "array", "items": [
-                                                        {
-                                                            "type": "object",
-                                                            "properties": {
-                                                                "key": 	 {"type": "string", "minLength": 1},
-                                                                "value": {"type": "string", "minLength": 1}
-                                                            },
-                                                            "additionalProperties": false
-                                                        }
-                                ]}
-                            },
-                            "if": {
-                                "properties": {"enabled": { "const": true }}
-                            },
-                            "then": {
-                                "properties": {"tags": 	{"minItems": 1}}
-                            },
-                            "additionalProperties": false
-                        },
-                        "trim": {
-                            "type": "object",
-                            "properties": {
-                                "enabled":  		{"type": "boolean"},
-                                "prefixes": 		{"type": "array", "items": [
-                                                        {
-                                                            "type": "object",
-                                                            "properties": {
-                                                                "kparam": 	{"type": "string", "minLength": 1},
-                                                                "trim": 	{"type": "string", "minLength": 1}
-                                                            },
-                                                            "additionalProperties": false
-                                                        }
-                                ]},
-                                "suffixes": 		{"type": "array", "items": [
-                                                        {
-                                                            "type": "object",
-                                                            "properties": {
-                                                                "kparam": 	{"type": "string", "minLength": 1},
-                                                                "trim": 	{"type": "string", "minLength": 1}
-                                                            },
-                                                            "additionalProperties": false
-                                                        }
-                                ]}
-                            },
-                            "if": {
-                                "properties": {"enabled": { "const": true }}
-                            },
-                            "then": {
-                                "properties": {"suffixes": 	{"minItems": 1}, "prefixes": {"minItems": 1}}
-                            },
-                            "additionalProperties": false
-                        }
-                    },
-                    "additionalProperties": false
-                }
-            ]
-        },
-        "yara": {
-            "type": "object",
-            "properties": {
-                "enabled":			{"type": "boolean"},
-                "rule":				{
-                    "type": "object",
-                    "anyOf": [{
-                        "properties": {
-                            "paths":  {"type": "array", "items": [
-                                            {
-                                                "type": "object",
-                                                "properties": {
-                                                    "path": 		{"type": "string"},
-                                                    "namespace": 	{"type": "string"}
-                                                },
-                                                "if": {
-                                                    "properties": {"enabled": {"$ref": "#yara", "const": true }}
-                                                },
-                                                "then": {
-                                                    "properties": {"path": 	{"minLength": 0}}
-                                                },
-                                                "additionalProperties": false
-                                            }]
-                                         },
-                            "strings": 	{"type": "array"}
-                        },
-                        "additionalProperties": false
-                    }]
-                },
-                "alert-via":		{"type": "string", "enum": ["slack", "mail"]},
-                "alert-template":   {
-                        "type": 		"object",
-                        "properties": {
-                            "text":	 	{"type": "string"},
-                            "title": 	{"type": "string"}
-                        },
-                        "additionalProperties": false
-                },
-                "fastscan":			{"type": "boolean"},
-                "skip-files":		{"type": "boolean"},
-                "scan-timeout":		{"type": "string", "minLength": 2, "pattern": "[0-9]+s"},
-                "excluded-files":	{"type": "array", "items": [{"type": "string", "minLength": 1}]},
-                "excluded-procs":	{"type": "array", "items": [{"type": "string", "minLength": 1}]}
-            },
-            "additionalProperties": false
-        }
-    },
-    "additionalProperties": false
+				"blacklist":		{
+					"type": "object",
+					"properties":	{
+						"events":	{"type": "array", "items": [{"type": "string", "enum": ["CreateProcess", "CreateThread", "TerminateProcess", "TerminateThread", "OpenProcess", "OpenThread", "LoadImage", "UnloadImage", "CreateFile", "CloseFile", "ReadFile", "WriteFile", "DeleteFile", "RenameFile", "SetFileInformation", "EnumDirectory", "RegCreateKey", "RegOpenKey", "RegSetValue", "RegQueryValue", "RegQueryKey", "RegDeleteKey", "RegDeleteValue", "Accept", "Send", "Recv", "Connect", "Disconnect", "Reconnect", "Retransmit", "CreateHandle", "CloseHandle"]}]},
+						"images":	{"type": "array", "items": [{"type": "string", "minLength": 1}]}
+					},
+					"additionalProperties": false
+				}
+			},
+			"additionalProperties": false
+		},
+		"logging": {
+			"type": "object",
+			"properties": {
+				"level": 			{"type": "string"},
+				"max-age":			{"type": "integer"},
+				"max-backups":		{"type": "integer", "minimum": 1},
+				"max-size":			{"type": "integer", "minimum": 1},
+				"formatter":		{"type": "string", "enum": ["json", "text"]},
+				"path":				{"type": "string"},
+				"log-stdout":		{"type": "boolean"}
+			},
+			"additionalProperties": false
+		},
+		"output": {
+			"type": "object",
+			"anyOf": [{
+					"properties": {
+						"console": {
+							"type": "object",
+							"properties": {
+								"enabled":		{"type": "boolean"},
+								"format": 		{"type": "string", "enum": ["json", "pretty"]},
+								"template": 	{"type": "string"},
+								"kv-delimiter": {"type": "string"}
+							},
+							"additionalProperties": false
+						},
+						"elasticsearch": {
+							"type": "object",
+							"properties": {
+								"enabled":					{"type": "boolean"},
+								"servers": 					{"type": "array", "items": [{"type": "string", "minItems": 1, "format": "uri", "minLength": 1, "maxLength": 255, "pattern": "^(https?|http?)://"}]},
+								"timeout": 					{"type": "string"},
+								"index-name":				{"type": "string", "minLength": 1},
+								"template-config":			{"type": "string"},
+								"template-name":			{"type": "string", "minLength": 1},
+								"healthcheck": 				{"type": "boolean"},
+								"bulk-workers":				{"type": "integer", "minimum": 1},
+								"sniff": 					{"type": "boolean"},
+								"trace-log": 				{"type": "boolean"},
+								"gzip-compression": 		{"type": "boolean"},
+								"healthcheck-interval":		{"type": "string", "minLength": 2, "pattern": "[0-9]+s|m}"},
+								"healthcheck-timeout":		{"type": "string", "minLength": 2, "pattern": "[0-9]+s|m}"},
+								"flush-period":				{"type": "string", "minLength": 2, "pattern": "[0-9]+s|m}"},
+								"username": 				{"type": "string"},
+								"password": 				{"type": "string"},
+								"tls-key": 					{"type": "string"},
+								"tls-cert": 				{"type": "string"},
+								"tls-ca": 					{"type": "string"},
+								"tls-insecure-skip-verify": {"type": "boolean"}
+							},
+							"additionalProperties": false
+						},
+						"amqp": {
+							"type": "object",
+							"properties": {
+								"enabled":					{"type": "boolean"},
+								"url": 						{"type": "string", "format": "uri", "minLength": 1, "maxLength": 255, "pattern": "^(amqps?|amqp?)://"},
+								"timeout": 					{"type": "string", "minLength": 2, "pattern": "[0-9]+s|m}"},
+								"exchange": 				{"type": "string", "minLength": 1},
+								"exchange-type": 			{"type": "string", "enum": ["direct", "topic", "fanout", "header", "x-consistent-hash"]},
+								"routing-key": 				{"type": "string", "minLength": 1},
+								"delivery-mode": 			{"type": "string", "enum": ["transient", "persistent"]},
+								"vhost": 					{"type": "string", "minLength": 1},
+								"passive": 					{"type": "boolean"},
+								"durable": 					{"type": "boolean"},
+								"username": 				{"type": "string"},
+								"password": 				{"type": "string"},
+								"tls-key": 					{"type": "string"},
+								"tls-cert": 				{"type": "string"},
+								"tls-ca": 					{"type": "string"},
+								"tls-insecure-skip-verify": {"type": "boolean"},
+								"headers":					{"type": "object", "additionalProperties": true}
+							},
+							"additionalProperties": false
+						},
+						"http": {
+							"type": "object",
+							"properties": {
+								"enabled":					{"type": "boolean"},
+								"endpoints": 				{"type": "array", "items": [{"type": "string", "minItems": 1, "format": "uri", "minLength": 1, "maxLength": 255, "pattern": "^(https?|http?)://"}]},
+								"timeout": 					{"type": "string", "minLength": 2, "pattern": "[0-9]+s|m}"},
+								"method": 					{"type": "string", "enum": ["POST", "PUT"]},
+								"serializer": 				{"type": "string", "enum": ["json"]},
+								"enable-gzip": 				{"type": "boolean"},
+								"proxy-url": 				{"type": "string"},
+								"proxy-username": 			{"type": "string"},
+								"proxy-password": 			{"type": "string"},
+								"username": 				{"type": "string"},
+								"password": 				{"type": "string"},
+								"tls-key": 					{"type": "string"},
+								"tls-cert": 				{"type": "string"},
+								"tls-ca": 					{"type": "string"},
+								"tls-insecure-skip-verify": {"type": "boolean"},
+								"headers":					{"type": "object", "additionalProperties": true}
+							},
+							"additionalProperties": false
+						},
+						"eventlog": {
+							"type": "object",
+							"properties": {
+								"enabled":					{"type": "boolean"},
+								"level": 					{"type": "string", "enum": ["INFO", "info", "warn", "warning", "WARN", "WARNING", "error", "erro", "ERROR", "ERRO"]},
+								"remote-host": 				{"type": "string"},
+								"template": 				{"type": "string"}
+							},
+							"additionalProperties": false
+						}
+					},
+					"additionalProperties": false
+				}
+			]
+		},
+		"pe": {
+			"type": "object",
+			"properties": {
+				"enabled":			{"type": "boolean"},
+				"read-resources":	{"type": "boolean"},
+				"read-symbols":		{"type": "boolean"},
+				"read-sections":	{"type": "boolean"},
+				"excluded-images":  {"type": "array", "items": [{"type": "string"}]}
+			},
+			"additionalProperties": false
+		},
+		"transformers": {
+			"type": "object",
+			"anyOf": [{
+					"properties": {
+						"remove": {
+							"type": "object",
+							"properties": {
+								"enabled":  {"type": "boolean"},
+								"kparams": 	{"type": "array", "items": [{"type": "string"}]}
+							},
+							"if": {
+								"properties": {"enabled": { "const": true }}
+							},
+							"then": {
+								"properties": {"kparams": 	{"type": "array", "minItems": 1, "items": [{"type": "string"}]}}
+							},
+							"additionalProperties": false
+						},
+						"rename": {
+							"type": "object",
+							"properties": {
+								"enabled":  {"type": "boolean"},
+								"kparams": 	{"type": "array", "items": [
+														{
+															"type": "object",
+															"properties": {
+																"old": {"type": "string", "minLength": 1},
+																"new": {"type": "string", "minLength": 1}
+															},
+															"additionalProperties": false
+														}
+								]}
+							},
+							"if": {
+								"properties": {"enabled": { "const": true }}
+							},
+							"then": {
+								"properties": {"kparams": {"minItems": 1}}
+							},
+							"additionalProperties": false
+						},
+						"replace": {
+							"type": "object",
+							"properties": {
+								"enabled":  		{"type": "boolean"},
+								"replacements": 	{"type": "array", "items": [
+														{
+															"type": "object",
+															"properties": {
+																"kparam": 	{"type": "string", "minLength": 1},
+																"old": 		{"type": "string", "minLength": 1},
+																"new": 		{"type": "string"}
+															},
+															"additionalProperties": false
+														}
+								]}
+							},
+							"if": {
+								"properties": {"enabled": { "const": true }}
+							},
+							"then": {
+								"properties": {"replacements": 	{"minItems": 1}}
+							},
+							"additionalProperties": false
+						},
+						"tags": {
+							"type": "object",
+							"properties": {
+								"enabled":  {"type": "boolean"},
+								"tags": 	{"type": "array", "items": [
+														{
+															"type": "object",
+															"properties": {
+																"key": 	 {"type": "string", "minLength": 1},
+																"value": {"type": "string", "minLength": 1}
+															},
+															"additionalProperties": false
+														}
+								]}
+							},
+							"if": {
+								"properties": {"enabled": { "const": true }}
+							},
+							"then": {
+								"properties": {"tags": 	{"minItems": 1}}
+							},
+							"additionalProperties": false
+						},
+						"trim": {
+							"type": "object",
+							"properties": {
+								"enabled":  		{"type": "boolean"},
+								"prefixes": 		{"type": "array", "items": [
+														{
+															"type": "object",
+															"properties": {
+																"kparam": 	{"type": "string", "minLength": 1},
+																"trim": 	{"type": "string", "minLength": 1}
+															},
+															"additionalProperties": false
+														}
+								]},
+								"suffixes": 		{"type": "array", "items": [
+														{
+															"type": "object",
+															"properties": {
+																"kparam": 	{"type": "string", "minLength": 1},
+																"trim": 	{"type": "string", "minLength": 1}
+															},
+															"additionalProperties": false
+														}
+								]}
+							},
+							"if": {
+								"properties": {"enabled": { "const": true }}
+							},
+							"then": {
+								"properties": {"suffixes": 	{"minItems": 1}, "prefixes": {"minItems": 1}}
+							},
+							"additionalProperties": false
+						}
+					},
+					"additionalProperties": false
+				}
+			]
+		},
+		"yara": {
+			"type": "object",
+			"properties": {
+				"enabled":			{"type": "boolean"},
+				"rule":				{
+					"type": "object",
+					"anyOf": [{
+						"properties": {
+							"paths":  {"type": "array", "items": [
+											{
+												"type": "object",
+												"properties": {
+													"path": 		{"type": "string"},
+													"namespace": 	{"type": "string"}
+												},
+												"if": {
+													"properties": {"enabled": {"$ref": "#yara", "const": true }}
+												},
+												"then": {
+													"properties": {"path": 	{"minLength": 0}}
+												},
+												"additionalProperties": false
+											}]
+                	                     },
+							"strings": 	{"type": "array"}
+						},
+						"additionalProperties": false
+					}]
+				},
+				"alert-via":		{"type": "string", "enum": ["slack", "mail"]},
+				"alert-template":   {
+						"type": 		"object",
+						"properties": {
+							"text":	 	{"type": "string"},
+							"title": 	{"type": "string"}
+						},
+						"additionalProperties": false
+				},
+				"fastscan":			{"type": "boolean"},
+				"skip-files":		{"type": "boolean"},
+				"scan-timeout":		{"type": "string", "minLength": 2, "pattern": "[0-9]+s"},
+				"excluded-files":	{"type": "array", "items": [{"type": "string", "minLength": 1}]},
+				"excluded-procs":	{"type": "array", "items": [{"type": "string", "minLength": 1}]}
+			},
+			"additionalProperties": false
+		}
+	},
+	"additionalProperties": false
 }
 `
 
-var rulesSchema = `
+var filterGroupSchema = `
 {
-    "$schema": "http://json-schema.org/draft-07/schema#",
-    "definitions": {"rules": {"$id": "#rules", "type": "array",
-            "items":
-                {
-                    "type": "object",
-                    "properties": {
-                        "name": 		{"type": "string", "minLength": 3},
-                        "labels":       {
-                            "type": "object",
-                            "additionalProperties": {"type": "string"}
-                        },
-                        "description": 	{"type": "string", "minLength": 8},
-                        "def": 			{"type": "string", "minLength": 3},
-                        "condition": 	{"type": "string", "minLength": 3},
-                        "action": 		{"type": "string"},
-                        "max-span": 	{"type": "string", "minLength": 2, "pattern": "[0-9]+ms|s|m|h|d"}
-                    },
-                    "oneOf": [
-                        {"required": ["def"]},
-                        {"required": ["condition"]}
-                    ],
-                    "required": ["name"],
-                    "minItems": 1,
-                    "additionalProperties": false
-                }
-            }
-        },
-    "type": "object",
-    "properties": {
-        "group": {"type": "string", "minLength": 1},
-        "selector": {
-            "type": "object",
-            "properties": {
-                "type":		{"type": "string", "enum": ["CreateProcess", "CreateThread", "TerminateProcess", "TerminateThread", "OpenProcess", "OpenThread", "LoadImage", "UnloadImage", "CreateFile", "CloseFile", "ReadFile", "WriteFile", "DeleteFile", "RenameFile", "SetFileInformation", "EnumDirectory", "RegCreateKey", "RegOpenKey", "RegSetValue", "RegQueryValue", "RegQueryKey", "RegDeleteKey", "RegDeleteValue", "Accept", "Send", "Recv", "Connect", "Disconnect", "Reconnect", "Retransmit", "CreateHandle", "CloseHandle"]},
-                "category": {"type": "string", "enum": ["registry", "file", "net", "process", "thread", "image", "handle"]}
-            },
-            "additionalProperties": false,
-            "oneOf": [
-                {"required": ["type"]},
-                {"required": ["category"]}
-            ]
-        },
-        "description":  {"type": "string"},
-        "labels":       {
-            "type": "object",
-            "additionalProperties": {"type": "string"}
-        },
-        "enabled":  	{"type": "boolean"},
-        "policy":   	{"type": "string", "enum": ["include", "exclude", "sequence", "INCLUDE", "EXCLUDE", "SEQUENCE"]},
-        "relation": 	{"type": "string", "enum": ["or", "and", "OR", "AND"]},
-        "tags":			{"type": "array", "items": [{"type": "string", "minLength": 1}]},
-        "action":       {"type": "string"},
-        "from-strings": {"$ref": "#rules"},
-        "rules": 		{"$ref": "#rules"}
-    },
-    "if": {
-        "properties": {"policy": {"const": "sequence" }}
-    },
-    "then": {
-        "required": ["group"],
-        "oneOf": [
-            {"required": ["from-strings"]},
-            {"required": ["rules"]}
-        ]
-    },
-    "else": {
-        "required": ["group", "selector"],
-        "oneOf": [
-            {"required": ["from-strings"]},
-            {"required": ["rules"]}
-        ]
-    },
-    "additionalProperties": false
-}
-`
-
-var macrosSchema = `
-{
-    "$schema": "http://json-schema.org/draft-07/schema#",
-    "type": "array",
-    "items":
-    {
-        "type": "object",
-        "properties": {
-            "macro": 		{"type": "string", "minLength": 2, "pattern": "^[A-Za-z0-9_-]+$"},
-            "description":  {"type": "string"},
-            "expr":  		{"type": "string", "minLength": 5},
-            "list":			{"type": "array", "items": [{"type": "string", "minLength": 1}]}
-        },
-		"required":     ["macro"],
+	"$schema": "http://json-schema.org/draft-07/schema#",
+    "definitions": {"rules": {"$id": "#rules", "type": "object", "type": "array",
+			"items":
+				{
+					"type": "object",
+					"properties": {
+						"name": 		{"type": "string", "minLength": 3},
+						"def": 			{"type": "string", "minLength": 3},
+						"condition": 	{"type": "string", "minLength": 3},
+						"action": 		{"type": "string"},
+						"max-span": 	{"type": "string", "minLength": 2, "pattern": "[0-9]+ms|s|m|h|d"}
+					},
+					"oneOf": [
+						{"required": ["def"]},
+						{"required": ["condition"]}
+					],
+					"required": ["name"],
+					"minItems": 1,
+					"additionalProperties": false
+				}}},
+
+
+	"type": "object",
+	"properties": {
+		"group": {"type": "string", "minLength": 1},
+		"selector": {
+			"type": "object",
+			"properties": {
+				"type":		{"type": "string", "enum": ["CreateProcess", "CreateThread", "TerminateProcess", "TerminateThread", "OpenProcess", "OpenThread", "LoadImage", "UnloadImage", "CreateFile", "CloseFile", "ReadFile", "WriteFile", "DeleteFile", "RenameFile", "SetFileInformation", "EnumDirectory", "RegCreateKey", "RegOpenKey", "RegSetValue", "RegQueryValue", "RegQueryKey", "RegDeleteKey", "RegDeleteValue", "Accept", "Send", "Recv", "Connect", "Disconnect", "Reconnect", "Retransmit", "CreateHandle", "CloseHandle"]},
+				"category": {"type": "string", "enum": ["registry", "file", "net", "process", "thread", "image", "handle"]}
+			},
+			"additionalProperties": false,
+			"oneOf": [
+				{"required": ["type"]},
+				{"required": ["category"]}
+			]
+		},
+		"enabled":  	{"type": "boolean"},
+		"policy":   	{"type": "string", "enum": ["include", "exclude", "sequence", "INCLUDE", "EXCLUDE", "SEQUENCE"]},
+		"relation": 	{"type": "string", "enum": ["or", "and", "OR", "AND"]},
+		"tags":			{"type": "array", "items": [{"type": "string", "minLength": 1}]},
+		"action":       {"type": "string"},
+		"from-strings": {"$ref": "#rules"},
+		"rules": 		{"$ref": "#rules"}
+	},
+	"if": {
+		"properties": {"policy": {"const": "sequence" }}
+	},
+	"then": {
+		"required": ["group"],
 		"oneOf": [
-            {"required": ["expr"]},
-            {"required": ["list"]}
-        ],
-        "additionalProperties": false
-    },
-    "additionalProperties": false
+			{"required": ["from-strings"]},
+			{"required": ["rules"]}
+		]
+	},
+	"else": {
+		"required": ["group", "selector"],
+		"oneOf": [
+			{"required": ["from-strings"]},
+			{"required": ["rules"]}
+		]
+	},
+	"additionalProperties": false
 }
 `
 
